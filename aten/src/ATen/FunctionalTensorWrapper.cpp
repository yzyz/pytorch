--- conflicted
+++ resolved
@@ -313,17 +313,20 @@
   }
 }
 
-<<<<<<< HEAD
-bool isFunctionalTensor(const OptionalTensorRef& t) {
+bool isFunctionalTensor(OptionalTensorRef t) {
   if (t.has_value()) {
     return isFunctionalTensor(*t);
   } else {
     return false;
   }
-=======
+}
+
 bool isFunctionalTensor(ITensorListRef list) {
   return isFunctionalTensorIListRef(list);
->>>>>>> 98c4b25e
+}
+
+bool isFunctionalTensor(IOptTensorListRef list) {
+  return isFunctionalTensorIListRef(list);
 }
 
 template <typename T>
