#pragma once

#include <ATen/core/List.h>
#include <ATen/core/Tensor.h>
#include <type_traits>

namespace at {
class Tensor;
class OptionalTensorRef;
<<<<<<< HEAD

/*
 * Temporary ArrayRef<T> class.
 *
 * What is this for?
 * =================
 * Conveniently provides an 'ArrayRef<T>' out of a 'IList<T>'. It tries not to
 * copy, but will do so if 'IList' is not unboxed.
 *
 * This is a workaround for, mainly 'MatrixRef'. It needs 'ArrayRef' methods,
 * such as 'slice', which is not possible to implement for 'List' (boxed_type).
 */
template <typename T>
class TempArrayRef {
 public:
  explicit TempArrayRef(IList<T> il) {
    constexpr bool is_unboxed_arrayref = std::is_same<ArrayRef<T>, typename c10::IList<T>::unboxed_type>::value;
    bool should_own_list = !is_unboxed_arrayref || !il.isUnboxed();
    data_ = should_own_list ? c10::optional<std::vector<T>>({il.begin(), il.end()}) : c10::nullopt;
    arr_ = should_own_list ? data_.value() : il.toUnboxed();
  }

  ArrayRef<T> operator*() const {
    return arr_;
  }

 private:
  ArrayRef<T> arr_;
  c10::optional<std::vector<T>> data_;
};
}
=======
} // namespace at
>>>>>>> 90346393

namespace c10 {
namespace detail {

/*
 * Specializations of `IListTagImplBase` that implement the default
 * implementation for `IListTag::Unboxed`.
 */
template <typename T, typename ListElemT>
class IListTagImplBase<IListTag::Unboxed, T, ListElemT> {
 public:
  using elem_type = ListElemT;
  using list_type = ArrayRef<elem_type>;

  /*
   * These `unwrap` static methods unwraps the inner containers out
   * of `IList<T>` (and `IListIterator<T>`). They are required when
   * the macro `TORCH_ILIST_UNWRAP` is called.
   */
  static const list_type& unwrap(const IList<T>& ilist) {
    return ilist.payload_.unboxed;
  }

  static typename list_type::const_iterator& unwrap(IListIterator<T>& it) {
    return it.payload_.unboxed_iterator;
  }

  static const typename list_type::const_iterator& unwrap(
      const IListIterator<T>& it) {
    return it.payload_.unboxed_iterator;
  }

  /*
   * We have these function (besides the `unwrap`s above) because the
   * implementation for both `IList::operator[]` and `IListIterator::operator*`
   * weren't syntatically equal for the existing tags at the time
   * (`Unboxed` and `Boxed`).
   */
  static IListConstRef<T> front(const list_type& lst) {
    return lst.front();
  }

  static IListConstRef<T> get(const list_type& lst, size_t i) {
    return lst[i];
  }

  static IListConstRef<T> iterator_get(
      const typename list_type::const_iterator& it) {
    return *it;
  }
};

/*
 * Specializations of `IListTagImplBase` that implement the default
 * implementation for `IListTag::Boxed`.
 */
template <typename T, typename ListElemT>
class IListTagImplBase<IListTag::Boxed, T, ListElemT> {
 public:
  using elem_type = ListElemT;
  using list_type = List<elem_type>;

  static const list_type& unwrap(const IList<T>& ilist) {
    return *ilist.payload_.boxed;
  }

  static typename list_type::const_iterator& unwrap(IListIterator<T>& it) {
    return it.payload_.boxed_iterator;
  }

  static const typename list_type::const_iterator& unwrap(
      const IListIterator<T>& it) {
    return it.payload_.boxed_iterator;
  }

  static IListConstRef<T> front(const list_type& lst) {
    return lst[0];
  }

  static IListConstRef<T> get(const list_type& it, size_t i) {
    return it[i];
  }

  static IListConstRef<T> iterator_get(
      const typename list_type::const_iterator& it) {
    return (*it).get().toTensor();
  }
};

/*
 * [Note: ITensorList]
 * Specializations necessary for `IList<at::Tensor>` type.
 *
 * Since the default implementations are usually done with supporting
 * `Tensor` in mind, we only have to inherit from the base implementations.
 */
template <>
class IListTagImpl<IListTag::Unboxed, at::Tensor>
    : public IListTagImplBase<IListTag::Unboxed, at::Tensor> {};

template <>
class IListTagImpl<IListTag::Boxed, at::Tensor>
    : public IListTagImplBase<IListTag::Boxed, at::Tensor> {};

/*
 * [Note: IOptTensorRefList]
 * Specializations necessary for `IList<at::OptionalTensorRef>` type.
 *
 * We can't get an `at::OptionalTensorRef` directly from an instance of
 * `List<optional<Tensor>>` (the type that corresponds to the boxed world).
 *
 * So, the default implementation won't help us. Thus, we have to implement
 * this method ourselves.
 */
template <>
class IListTagImpl<IListTag::Unboxed, at::OptionalTensorRef>
    : public IListTagImplBase<IListTag::Unboxed, at::OptionalTensorRef> {};

template <>
class IListTagImpl<IListTag::Boxed, at::OptionalTensorRef>
    : public IListTagImplBase<IListTag::Boxed, at::OptionalTensorRef, optional<at::Tensor>> {

 public:
  /*
   * Given an instance of the types corresponding to the `Boxed` tag, we override
   * the default implementation, so that we can return a `at::OptionalTensorRef`.
   */
  static IListConstRef<at::OptionalTensorRef> get(const list_type& list, size_t i) {
    const auto& opt = list[i];
    return (opt.has_value()) ? *opt : at::OptionalTensorRef{};
  }

  static IListConstRef<at::OptionalTensorRef> iterator_get(
      const typename list_type::const_iterator& it) {
    const auto& ivalue = (*it).get();
    return (ivalue.isNone()) ? at::OptionalTensorRef{} : ivalue.toTensor();
  }
};

} // namespace detail
} // namespace c10

namespace at {

// [Note: ITensorList]
using ITensorList = c10::IList<at::Tensor>;
using ITensorListIterator = c10::IListIterator<at::Tensor>;
// [Note: IOptTensorRefList]
using IOptTensorRefList = c10::IList<at::OptionalTensorRef>;
using IOptTensorRefListIterator = c10::IListIterator<at::OptionalTensorRef>;

/*
 * Helper class for converting an `IOptTensorRefList` into its boxed container.
 *
 * What is this for?
 * =================
 * There are some situations where we need the boxed container of
 * `IOptTensorRefList`. If it already is in its boxed form, we can just return
 * that by calling `IOptTensorRefList::toBoxed()`. Otherwise, we have to
 * create a new boxed container, and copy the elements to it.
 *
 * What does it do?
 * ================
 * It optionally creates and owns a new boxed container. A reference
 * to it can be accessed by calling `IListMaybeIntoBoxed::get`.
 */
class IOptTensorRefListMaybeOwnBoxed {
 private:
  using IntoT = typename IOptTensorRefList::boxed_type;

 public:
  IOptTensorRefListMaybeOwnBoxed(IOptTensorRefList ref) : ref_(ref) {
    if (!ref.isBoxed()) {
      own_ = IntoT();
      own_->reserve(ref.size());
      for (const auto& t : ref) {
          own_->push_back(t.has_value() ? optional<at::Tensor>(*t) : nullopt);
      }
    } else {
      own_ = nullopt;
    }
  }

  const IntoT& get() const {
    return ref_.isBoxed() ? ref_.toBoxed() : own_.value();
  }

 private:
  IOptTensorRefList ref_;
  optional<IntoT> own_;
};

} // namespace at<|MERGE_RESOLUTION|>--- conflicted
+++ resolved
@@ -3,45 +3,12 @@
 #include <ATen/core/List.h>
 #include <ATen/core/Tensor.h>
 #include <type_traits>
+#include "ATen/core/IList.h"
 
 namespace at {
 class Tensor;
 class OptionalTensorRef;
-<<<<<<< HEAD
-
-/*
- * Temporary ArrayRef<T> class.
- *
- * What is this for?
- * =================
- * Conveniently provides an 'ArrayRef<T>' out of a 'IList<T>'. It tries not to
- * copy, but will do so if 'IList' is not unboxed.
- *
- * This is a workaround for, mainly 'MatrixRef'. It needs 'ArrayRef' methods,
- * such as 'slice', which is not possible to implement for 'List' (boxed_type).
- */
-template <typename T>
-class TempArrayRef {
- public:
-  explicit TempArrayRef(IList<T> il) {
-    constexpr bool is_unboxed_arrayref = std::is_same<ArrayRef<T>, typename c10::IList<T>::unboxed_type>::value;
-    bool should_own_list = !is_unboxed_arrayref || !il.isUnboxed();
-    data_ = should_own_list ? c10::optional<std::vector<T>>({il.begin(), il.end()}) : c10::nullopt;
-    arr_ = should_own_list ? data_.value() : il.toUnboxed();
-  }
-
-  ArrayRef<T> operator*() const {
-    return arr_;
-  }
-
- private:
-  ArrayRef<T> arr_;
-  c10::optional<std::vector<T>> data_;
-};
-}
-=======
 } // namespace at
->>>>>>> 90346393
 
 namespace c10 {
 namespace detail {
@@ -194,44 +161,151 @@
 using IOptTensorRefListIterator = c10::IListIterator<at::OptionalTensorRef>;
 
 /*
- * Helper class for converting an `IOptTensorRefList` into its boxed container.
+ * Helper class for converting an `IList<T>` into another tag, while owning
+ * extra data, if necessary.
  *
  * What is this for?
  * =================
- * There are some situations where we need the boxed container of
- * `IOptTensorRefList`. If it already is in its boxed form, we can just return
- * that by calling `IOptTensorRefList::toBoxed()`. Otherwise, we have to
- * create a new boxed container, and copy the elements to it.
+ * There are some situations where we need a specific container type`.
+ * If the `IList<T>` is referencing that container type, we can just return
+ * that by calling `IList<T>::to<Tag>()`. Otherwise, we have to create a new
+ * owning container of that type, and copy the elements to it.
  *
  * What does it do?
  * ================
- * It optionally creates and owns a new boxed container. A reference
- * to it can be accessed by calling `IListMaybeIntoBoxed::get`.
- */
-class IOptTensorRefListMaybeOwnBoxed {
- private:
-  using IntoT = typename IOptTensorRefList::boxed_type;
-
- public:
-  IOptTensorRefListMaybeOwnBoxed(IOptTensorRefList ref) : ref_(ref) {
-    if (!ref.isBoxed()) {
-      own_ = IntoT();
+ * It optionally creates and owns a new container of type `OwnedT`, if
+ * necessary. A reference to it can be accessed by calling
+ * `IListMaybeOwn::get`. Notice that the returned type will be the one
+ * corresponding to that tag.
+ *
+ * For example:
+ * `IListMaybeOwn<Unboxed, Tensor, std::vector<Tensor>, Tensor>::get()`
+ * will return `const ArrayRef<Tensor>&`, even though its owning container
+ * type is `std::vector<Tensor>`.
+ */
+template <
+    typename ImplT,
+    IListTag TAG,
+    typename T,
+    typename OwnedT = typename c10::detail::IListTagImpl<TAG, T>::list_type,
+    typename ReturnT = const OwnedT&>
+class IListMaybeOwn {
+ protected:
+  using owned_list_type = OwnedT;
+  using return_type = ReturnT;
+
+  static typename owned_list_type::value_type map_elem(const T& elem) {
+    return elem;
+  }
+
+ public:
+  IListMaybeOwn(IList<T> ref) : ref_(ref), own_(c10::nullopt) {
+    if (ImplT::needs_owning_data(ref)) {
+      own_ = owned_list_type();
       own_->reserve(ref.size());
-      for (const auto& t : ref) {
-          own_->push_back(t.has_value() ? optional<at::Tensor>(*t) : nullopt);
+      for (const auto& elem : ref) {
+        own_->emplace_back(ImplT::map_elem(elem));
       }
     } else {
       own_ = nullopt;
     }
   }
 
-  const IntoT& get() const {
-    return ref_.isBoxed() ? ref_.toBoxed() : own_.value();
-  }
-
- private:
-  IOptTensorRefList ref_;
-  optional<IntoT> own_;
+  return_type get() const {
+    return ImplT::needs_owning_data(ref_) ? *own_ : ImplT::from_ref(ref_);
+  }
+  return_type operator*() const {
+    return get();
+  }
+
+ protected:
+  IList<T> ref_;
+  optional<owned_list_type> own_;
+};
+
+/*
+ * Helper for converting things into their unboxed representation.
+ * Since the unboxed `list_type` does not own the data, we create a
+ * `std::vector` instead.
+ */
+template <typename T>
+class MaybeOwnUnboxed : public IListMaybeOwn<
+                            MaybeOwnUnboxed<T>,
+                            IListTag::Unboxed,
+                            T,
+                            std::vector<T>,
+                            ArrayRef<T>> {
+ public:
+  using Super = IListMaybeOwn<
+      MaybeOwnUnboxed<T>,
+      IListTag::Unboxed,
+      T,
+      std::vector<T>,
+      ArrayRef<T>>;
+  using Super::IListMaybeOwn;
+  using typename Super::return_type;
+
+  static return_type from_ref(IList<T> ilist) {
+    return ilist.toUnboxed();
+  }
+
+  static bool needs_owning_data(IList<T> ilist) {
+    return !ilist.isUnboxed();
+  }
+};
+
+/*
+ * Helper for converting things into their boxed representation.
+ */
+template <typename T>
+class MaybeOwnBoxed
+    : public IListMaybeOwn<MaybeOwnBoxed<T>, IListTag::Boxed, T> {
+ public:
+  using Super = IListMaybeOwn<MaybeOwnBoxed<T>, IListTag::Boxed, T>;
+  using Super::IListMaybeOwn;
+  using typename Super::return_type;
+
+  static return_type from_ref(IList<OptionalTensorRef> ilist) {
+    return ilist.toBoxed();
+  }
+
+  static bool needs_owning_data(IList<T> ilist) {
+    return !ilist.isBoxed();
+  }
+};
+
+/*
+ * Helper for converting `IOptTensorRefList` into its boxed representation.
+ * We need this specialization, since its boxed and unboxed representations
+ * store different element types.
+ * For naming consitency, we specialize instead of inherit.
+ */
+template <>
+class MaybeOwnBoxed<OptionalTensorRef> : public IListMaybeOwn<
+                                             MaybeOwnBoxed<OptionalTensorRef>,
+                                             IListTag::Boxed,
+                                             OptionalTensorRef> {
+ public:
+  using Super = IListMaybeOwn<
+      MaybeOwnBoxed<OptionalTensorRef>,
+      IListTag::Boxed,
+      OptionalTensorRef>;
+  using Super::IListMaybeOwn;
+  using typename Super::owned_list_type;
+  using typename Super::return_type;
+
+  static return_type from_ref(IList<OptionalTensorRef> ilist) {
+    return ilist.toBoxed();
+  }
+
+  static bool needs_owning_data(IList<OptionalTensorRef> ilist) {
+    return !ilist.isBoxed();
+  }
+
+  static typename owned_list_type::value_type map_elem(
+      const OptionalTensorRef& elem) {
+    return elem.has_value() ? c10::optional<Tensor>(*elem) : c10::nullopt;
+  }
 };
 
 } // namespace at