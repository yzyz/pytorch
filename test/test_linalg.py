--- conflicted
+++ resolved
@@ -6569,14 +6569,10 @@
 
     @skipCUDAIf(torch.version.cuda is not None
                 and torch.version.cuda.split(".") < ["11", "3"], "There's a bug in cuSOLVER < 11.3")
-<<<<<<< HEAD
     # FIXME One of the backends of lu_factor fails in windows. I haven't investigated which or why
     # https://github.com/pytorch/pytorch/issues/75225
     @unittest.skipIf(IS_WINDOWS, "Skipped on Windows!")
-    @skipCUDAIfNoMagmaAndNoCusolver
-=======
     @skipCUDAIfNoCusolver
->>>>>>> 8c780d91
     @skipCPUIfNoLapack
     @dtypes(torch.double)
     def test_det_logdet_slogdet(self, device, dtype):
