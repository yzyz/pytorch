--- conflicted
+++ resolved
@@ -5,11 +5,8 @@
 import io
 import json
 import os
-<<<<<<< HEAD
 import re
-=======
 import tempfile
->>>>>>> 70ee3bbf
 import textwrap
 import typing
 import unittest
