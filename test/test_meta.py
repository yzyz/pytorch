--- conflicted
+++ resolved
@@ -1080,36 +1080,6 @@
                 if isinstance(expected, torch.Tensor) and op.supports_out:
                     func(*args, **kwargs, out=expected)
 
-<<<<<<< HEAD
-        def do_test(run_excludes_anyway=False):
-            samples = op.sample_inputs(device, dtype, requires_grad=False)
-            for sample_input in samples:
-                args = [sample_input.input] + list(sample_input.args)
-                kwargs = sample_input.kwargs
-                with push_torch_function_mode(partial(MetaCrossRefMode, self, run_excludes_anyway=run_excludes_anyway)):
-                    expected = func(*args, **kwargs)
-                    if isinstance(expected, torch.Tensor) and op.supports_out:
-                        func(*args, **kwargs, out=expected)
-
-        if func in overload_exclude_set:
-            self.skipTest('permanently excluded')
-        elif (
-                func in meta_exclude_set
-                and dtype not in (torch.complex128, torch.complex64)
-
-                # It is inside 'meta_exclude_set' due to use use frequency, but it
-                # does work with Meta tensors.
-                and func != torch.Tensor.__getitem__
-        ):
-            try:
-                do_test(run_excludes_anyway=True)
-            except Exception:
-                pass
-            else:
-                self.fail('expected failure, but succeeded')
-        else:
-            do_test()
-=======
     @unittest.skipIf(TEST_WITH_ASAN, "Skipped under ASAN")
     @onlyCUDA
     @skipIfCrossRef
@@ -1125,7 +1095,6 @@
                 expected = func(*args, **kwargs)
                 if isinstance(expected, torch.Tensor) and op.supports_out:
                     func(*args, **kwargs, out=expected)
->>>>>>> cbcfee7d
 
 instantiate_device_type_tests(TestMeta, globals())
 
