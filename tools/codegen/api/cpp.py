from tools.codegen.model import (
    Argument,
    Arguments,
    BaseTy,
    BaseType,
    FunctionSchema,
    ListType,
    NativeFunction,
    OptionalType,
    Return,
    SelfArgument,
    TensorOptionsArguments,
    Type,
)
from tools.codegen.api.types import (
    ArgName,
    BaseCType,
    Binding,
    ConstRefCType,
    NamedCType,
    CType,
    MutRefCType,
    ArrayCType,
    ListCType,
    VectorCType,
    ArrayRefCType,
    OptionalCType,
    TupleCType,
    SpecialArgName,
    boolT,
    scalarT,
    tensorListT,
    dimnameListT,
    tensorT,
    voidT,
    longT,
    BaseTypeToCppMapping,
    intArrayRefT,
    optionalIntArrayRefT,
    tensorOptionsT,
<<<<<<< HEAD
    iTensorListRefT,
=======
    symIntArrayRefT
>>>>>>> 69e048b0
)
from tools.codegen import local
from tools.codegen.utils import assert_never
from typing import Optional, Sequence, Union, List, Set

# This file describes the translation of JIT schema to the public C++
# API, which is what people use when they call functions like at::add.
#
# Prominent characteristics of the C++ API:
#
#   - dtype, layout, device and pin_memory are collected into
#     a single C++ type TensorOptions  (the native functions API
#     also has this, but tensor options is really most relevant
#     for the C++ API; it makes calling kwarg factory functions
#     pleasant)
#
#   - defaulting lives here (in fact, the dispatcher is completely
#     oblivious of defaults!)
#
# BTW: policy on name collisions: we try not to have types with
# collisions, but functions are fair game to collide


def name(func: FunctionSchema, *, faithful_name_for_out_overloads: bool = False) -> str:
    name = str(func.name.name)
    if func.is_out_fn():
        if faithful_name_for_out_overloads:
            name += "_outf"
        else:
            name += "_out"

    return name


# Translation of "value types" in JIT schema to C++ API type.  Value
# types look the same no matter if they are argument types or return
# types.  Returns None if the type in question is not a value type.
def valuetype_type(
    t: Type, *, binds: ArgName, remove_non_owning_ref_types: bool = False
) -> Optional[NamedCType]:
    if isinstance(t, BaseType):
        if t.name == BaseTy.Tensor or t.name == BaseTy.Scalar:
            return None
        if remove_non_owning_ref_types:
            if t.name == BaseTy.str:
                raise AssertionError(
                    "string ref->value conversion: not implemented yet"
                )
        # All other BaseType currently map directly to BaseCppTypes.
        return NamedCType(binds, BaseCType(BaseTypeToCppMapping[t.name]))
    elif isinstance(t, OptionalType):
        elem = valuetype_type(t.elem, binds=binds)
        if elem is None:
            return None
        return NamedCType(binds, OptionalCType(elem.type))
    elif isinstance(t, ListType):
        if str(t.elem) == "bool":
            assert t.size is not None
            return NamedCType(binds, ArrayCType(BaseCType(boolT), t.size))
        else:
            return None
    else:
        raise AssertionError(f"unrecognized type {repr(t)}")


# Translation of types occuring in JIT arguments to a C++ argument type.
# If remove_non_owning_ref_types is set, we'll guarantee that the outputed CType is not a non-owning reference type.
# For example, we'll return std::vector<int> instead of IntArrayRef.
# See Note [translation from C++ reference to value types]
def argumenttype_type(
    t: Type,
    *,
    mutable: bool,
    binds: ArgName,
    remove_non_owning_ref_types: bool = False,
    structured_type_override: bool,
) -> NamedCType:
    # If it's a value type, do the value type translation
    r = valuetype_type(
        t, binds=binds, remove_non_owning_ref_types=remove_non_owning_ref_types
    )
    if r is not None:
        return r

    if isinstance(t, BaseType):
        if t.name == BaseTy.Tensor:
            if mutable and not local.use_const_ref_for_mutable_tensors():
                return NamedCType(binds, MutRefCType(BaseCType(tensorT)))
            else:
                return NamedCType(binds, ConstRefCType(BaseCType(tensorT)))
        elif t.name == BaseTy.Scalar:
            return NamedCType(binds, ConstRefCType(BaseCType(scalarT)))
        else:
            raise AssertionError(f"base type should have been value type {t}")
    elif isinstance(t, OptionalType):
        if str(t.elem) == "Tensor":
            if mutable and not local.use_const_ref_for_mutable_tensors():
                return NamedCType(
                    binds, MutRefCType(BaseCType(tensorT))
                )  # TODO: fix this discrepancy
            else:
                return NamedCType(
                    binds, ConstRefCType(OptionalCType(BaseCType(tensorT)))
                )
        elif str(t.elem) == "Scalar":
            return NamedCType(binds, ConstRefCType(OptionalCType(BaseCType(scalarT))))
        elif isinstance(t.elem, ListType) and str(t.elem.elem) == "int":
            return NamedCType(binds, BaseCType(optionalIntArrayRefT))
        elem = argumenttype_type(
            t.elem,
            mutable=mutable,
            binds=binds,
            structured_type_override=structured_type_override,
        )
        return NamedCType(binds, OptionalCType(elem.type))
    elif isinstance(t, ListType):
        # TODO: remove these special cases, ArrayRef fallthrough works fine
        if str(t.elem) == "int":
            if remove_non_owning_ref_types:
                return NamedCType(binds, VectorCType(BaseCType(longT)))
            else:
                return NamedCType(binds, BaseCType(intArrayRefT))
        elif str(t.elem) == "Tensor":
            if structured_type_override:
                return NamedCType(binds, ConstRefCType(BaseCType(iTensorListRefT)))
            else:
                return NamedCType(binds, BaseCType(tensorListT))
        elif str(t.elem) == "Scalar":
            return NamedCType(binds, ArrayRefCType(BaseCType(scalarT)))
        elif str(t.elem) == 'SymInt':
            return NamedCType(binds, BaseCType(symIntArrayRefT))
        elif str(t.elem) == "Dimname":
            return NamedCType(binds, BaseCType(dimnameListT))
        elif str(t.elem) == "Tensor?":
            return NamedCType(
                binds, ConstRefCType(ListCType(OptionalCType(BaseCType(tensorT))))
            )
        elem = argumenttype_type(
            t.elem,
            mutable=mutable,
            binds=binds,
            structured_type_override=structured_type_override,
        )
        return NamedCType(binds, ArrayRefCType(elem.type))
    else:
        raise AssertionError(f"unrecognized type {repr(t)}")


# Translate a JIT argument into its C++ type
def argument_type(
    a: Argument, *, binds: ArgName, structured_type_override: bool
) -> NamedCType:
    return argumenttype_type(
        a.type,
        mutable=a.is_write,
        binds=binds,
        structured_type_override=structured_type_override,
    )


# Translation of a (non-multi) return type from JIT to C++
# N.B: returntype_type returns a CType, not a NamedCType.
# This is mostly because of the mismatch between return types and return names.
# e.g. a function with a return type of 'void' has 0 return names,
# and a function with a return type of 'std::tuple' has >1 return name.
def returntype_type(t: Type, *, mutable: bool) -> CType:
    # placeholder is ignored
    r = valuetype_type(t, binds="__placeholder__")
    if r is not None:
        return r.type

    if isinstance(t, BaseType):
        if t.name == BaseTy.Tensor:
            if mutable:
                if local.use_const_ref_for_mutable_tensors():
                    return ConstRefCType(BaseCType(tensorT))
                else:
                    return MutRefCType(BaseCType(tensorT))
            else:
                # Note [Tensor Copy Returns]
                # Currently, we use "Argument.is_write" to determine
                # whether or not Tensor return types should be copies or references.
                # If that ever changes, take a look at other locations of this note!
                return BaseCType(tensorT)
        elif t.name == BaseTy.Scalar:
            return BaseCType(scalarT)
    elif isinstance(t, ListType):
        elem = returntype_type(t.elem, mutable=mutable)
        assert t.size is None, f"fixed size list returns not supported: {t}"
        return VectorCType(elem)

    raise AssertionError(f"unrecognized return type {t}")


# Translation of a single return to its C++ type
def return_type(r: Return) -> CType:
    return returntype_type(r.type, mutable=r.is_write)


# Translation of a full (possibly multi) return from JIT to its C++ type
def returns_type(rs: Sequence[Return]) -> CType:
    if len(rs) == 0:
        return BaseCType(voidT)
    elif len(rs) == 1:
        return return_type(rs[0])
    else:
        return TupleCType([return_type(r) for r in rs])


def return_names(f: NativeFunction, *, fallback_name: str = "result") -> Sequence[str]:
    returns: List[str] = []
    for i, r in enumerate(f.func.returns):
        # If we have an inplace function, the return argument is
        # implicitly named self.
        # TODO: Consider incorporating this into the data model
        if f.func.name.name.inplace:
            assert i == 0, "illegal inplace function with multiple returns"
            name = "self"
        # If we are out function, the name is the name of the
        # corresponding output function (r.name will get recorded
        # in field_name later.)
        elif f.func.is_out_fn():
            name = f.func.arguments.out[i].name
        # If the return argument is explicitly named...
        elif r.name:
            name_conflict = any(
                r.name == a.name for a in f.func.schema_order_arguments()
            )
            if name_conflict and not f.func.is_out_fn():
                name = f"{r.name}_return"
            else:
                name = r.name
        # If there is no explicit name and no fallback name was passed in, we just name the output result,
        # unless it's a multi-return, in which case it's result0,
        # result1, etc (zero-indexed)
        else:
            name = fallback_name if len(f.func.returns) == 1 else f"{fallback_name}{i}"
        returns.append(name)
    return returns


JIT_TO_CPP_DEFAULT = {
    "False": "false",
    "True": "true",
    "None": "c10::nullopt",  # UGH this one is type directed
    "Mean": "at::Reduction::Mean",
    "[]": "{}",
    "contiguous_format": "MemoryFormat::Contiguous",
    "long": "at::kLong",
}

# Convert a JIT default into C++ expression representing the default
def default_expr(d: str, t: Type) -> str:
    if d == "None" and str(t) == "Tensor?":
        return "{}"
    if isinstance(t, BaseType) and t.name is BaseTy.str:
        # Schema allows single quotes but C++ needs double
        if len(d) >= 2 and d[0] == "'" and d[-1] == "'":
            s = ""
            i = 1
            while i + 1 < len(d):
                if d[i] != "\\":
                    if d[i] == '"':
                        s += '\\"'
                    else:
                        s += d[i]
                    i += 1
                else:
                    if d[i + 1] == "'":
                        s += "'"
                    else:
                        s += d[i : i + 2]
                    i += 2

            return f'"{s}"'

    if isinstance(t, OptionalType):
        if d == "None":
            return "c10::nullopt"

        return default_expr(d, t.elem)

    if isinstance(t, ListType):
        if d.startswith("[") and d.endswith("]"):
            return "{" + d[1:-1] + "}"
        elif t.size is None:
            # NOTE: Sized lists can have scalar defaults
            raise ValueError(f"Expected a list default '[...]' but found: '{d}'")

    return JIT_TO_CPP_DEFAULT.get(d, d)


# Convert an argument into its C++ API form


def argument(
    a: Union[Argument, TensorOptionsArguments, SelfArgument],
    *,
    cpp_no_default_args: Set[str],
    method: bool,
    faithful: bool,
    has_tensor_options: bool,
    structured_type_override: bool,
) -> List[Binding]:
    def sub_argument(
        a: Union[Argument, TensorOptionsArguments, SelfArgument]
    ) -> List[Binding]:
        return argument(
            a,
            cpp_no_default_args=cpp_no_default_args,
            method=method,
            faithful=faithful,
            has_tensor_options=has_tensor_options,
            structured_type_override=structured_type_override,
        )

    if isinstance(a, Argument):
        binds: ArgName
        if a.name == "memory_format" and has_tensor_options:
            binds = SpecialArgName.possibly_redundant_memory_format
        else:
            binds = a.name
        default: Optional[str] = None
        if a.name not in cpp_no_default_args and a.default is not None:
            default = default_expr(a.default, a.type)
        return [
            Binding(
                nctype=argument_type(
                    a, binds=binds, structured_type_override=structured_type_override
                ),
                name=a.name,
                default=default,
                argument=a,
            )
        ]
    elif isinstance(a, TensorOptionsArguments):
        if faithful:
            return (
                sub_argument(a.dtype)
                + sub_argument(a.layout)
                + sub_argument(a.device)
                + sub_argument(a.pin_memory)
            )
        else:
            default = None
            # Enforced by NativeFunction.__post_init__
            assert "options" not in cpp_no_default_args
            if all(x.default == "None" for x in a.all()):
                default = "{}"
            elif a.dtype.default == "long":
                default = "at::kLong"  # TODO: this is wrong
            return [
                Binding(
                    nctype=NamedCType("options", BaseCType(tensorOptionsT)),
                    name="options",
                    default=default,
                    argument=a,
                )
            ]
    elif isinstance(a, SelfArgument):
        if method:
            # Caller is responsible for installing implicit this in context!
            return []
        else:
            return sub_argument(a.argument)
    else:
        assert_never(a)


def arguments(
    arguments: Arguments,
    *,
    faithful: bool,
    method: bool,
    cpp_no_default_args: Set[str],
    structured_type_override: bool,
) -> List[Binding]:
    args: List[Union[Argument, TensorOptionsArguments, SelfArgument]] = []
    if faithful:
        args.extend(arguments.non_out)
        args.extend(arguments.out)
    else:
        args.extend(arguments.out)
        args.extend(arguments.non_out)
    return [
        r.no_default() if faithful else r
        for a in args
        for r in argument(
            a,
            faithful=faithful,
            method=method,
            has_tensor_options=arguments.tensor_options is not None,
            cpp_no_default_args=cpp_no_default_args,
            structured_type_override=structured_type_override,
        )
    ]<|MERGE_RESOLUTION|>--- conflicted
+++ resolved
@@ -38,11 +38,8 @@
     intArrayRefT,
     optionalIntArrayRefT,
     tensorOptionsT,
-<<<<<<< HEAD
+    symIntArrayRefT
     iTensorListRefT,
-=======
-    symIntArrayRefT
->>>>>>> 69e048b0
 )
 from tools.codegen import local
 from tools.codegen.utils import assert_never
