from typing import Dict, Sequence, List, NoReturn, Union
from tools.codegen.api.types import (BaseCType, Binding, ConstRefCType,
                                     Expr, MutRefCType, OptionalCType,
                                     NamedCType, SpecialArgName, tensorT,
                                     memoryFormatT, tensorOptionsT, scalarTypeT,
                                     boolT, deviceT, layoutT, optionalTensorRefT,
<<<<<<< HEAD
                                     scalarT, optionalScalarRefT, VectorCType,
                                     longT, intArrayRefT)
=======
                                     scalarT, optionalScalarRefT, VectorCType, longT,
                                     intArrayRefT)
>>>>>>> 5ea8bd1a

# This file implements a small program synthesis engine that implements
# conversions between one API to another.
#
# The key data type in this file in NamedCType, short for Named C++ semantic type.  A NamedCType
# represents a C++ type, plus semantic information about what it represents.
# For example, consider the argument "bool pin_memory"; its normal C++ type is
# "bool", but its C++ semantic type also keeps track that this represents a
# "pin_memory"; you can't just use a random other boolean in a context where you
# need a "pin_memory"!
#
# The translator takes a list of needed NamedCTypes, and then figures out how
# to construct expressions with these NamedCTypes from the given bindings.  Many
# of these expressions are trivial (I need a Tensor other; there's a Tensor
# other scope); others are more nontrivial and may require packing/unpacking.
# Some examples of non-trivial action:
#
#   - Need the "dtype" binding?  Well, maybe "dtype" isn't available
#     in the context, instead, "options" is, and you need to extract
#     it from there.  (Gather)
#
#   - Need the "context" binding?  Well, maybe "context" isn't available
#     in the context, and you need to construct it from "dtype", "device",
#     etc.  (Scatter)
#
#   - Need the "memory_format" binding?  Well, actually, it's available
#     from both "memory_format" and "options", so you had better make sure
#     they are consistent.  (Join)

options_ctype = NamedCType("options", ConstRefCType(BaseCType(tensorOptionsT)))

longVec_ctype = VectorCType(BaseCType(longT))
optionalScalar_ctype = OptionalCType(BaseCType(scalarT))
optionalTensor_ctype = OptionalCType(BaseCType(tensorT))

class UnsatError(RuntimeError):
    pass

# Given a set of in-scope bindings and a set of target bindings, synthesize
# a list of expressions that uses only the in-scope bindings (bindings) that
# have all of the types of goals.  You may want to use this function if
# you're generating code for a function like:
#
#   void f({args}) {
#     g({exprs}); // g is a different API
#   }
#
# and you need to generate "exprs".
#
# Typically, a list of Bindings is convenient to get (you usually call something
# like arguments() to get them); but technically you only need less information:
# for 'bindings' an (un-ordered) list of Exprs is sufficient; similarly, for
# 'goals', an (ordered) list of NamedCType goals is sufficient.  If you are doing
# something more complicated, e.g., tracking the set of bindings in a context,
# you may find using these smaller types more convenient.
def translate(
    bindings: Sequence[Union[Expr, Binding]],
    goals: Sequence[Union[NamedCType, Binding]],
    *, method: bool = False,
    allow_expensive_conversions: bool = False
) -> List[Expr]:

    binding_exprs: List[Expr] = []
    for b in bindings:
        if isinstance(b, Binding):
            binding_exprs.append(Expr(
                expr=b.name,
                type=b.nctype,
            ))
        else:
            binding_exprs.append(b)

    goal_ctypes: List[NamedCType] = []
    for g in goals:
        if isinstance(g, Binding):
            goal_ctypes.append(g.nctype)
        else:
            goal_ctypes.append(g)

    # Add all the bindings to the context
    ctx: Dict[NamedCType, str] = {}
    for b in binding_exprs:
        ctx[b.type] = b.expr

        # While we're at it, do some simple forward inference, looking through
        # constructors.
        # TODO: My kingdom for a pattern matcher
        # https://www.python.org/dev/peps/pep-0634/
        # TODO: This could get us in recomputation trouble if b.expr is nontrivial
        t = b.type
        if isinstance(t, ConstRefCType) and isinstance(t.elem, OptionalCType) and \
                isinstance(t.elem.elem, BaseCType) and str(t.elem.elem.type) == 'at::Tensor':
            ctx[NamedCType(t.elem.elem.name, ConstRefCType(BaseCType(tensorT)))] = \
                f'({b.expr}.has_value() ? *{b.expr} : at::Tensor())'

        if t.type == ConstRefCType(OptionalCType(BaseCType(tensorT))):
            ctx[NamedCType(t.name, BaseCType(optionalTensorRefT))] = \
                f'(({b.expr}.has_value() && (*{b.expr}).defined()) ? at::OptionalTensorRef(*{b.expr}) : at::OptionalTensorRef())'

        if t.type == ConstRefCType(OptionalCType(BaseCType(scalarT))):
            ctx[NamedCType(t.name, BaseCType(optionalScalarRefT))] = \
                f'({b.expr}.has_value() ? at::OptionalScalarRef(&({b.expr}.value())) : at::OptionalScalarRef())'

    # Add implicit bindings if the generated code is inside a Tensor method
    if method:
        ctx[NamedCType("self", MutRefCType(BaseCType(tensorT)))] = "const_cast<Tensor&>(*this)"
        ctx[NamedCType("self", ConstRefCType(BaseCType(tensorT)))] = "const_cast<Tensor&>(*this)"
        # This is better!  Byte-for-byte compat
        # ctx[NamedCType("self", ConstRefCType(BaseCType(tensorT)))] = "*this"

    def unsat(goal: NamedCType) -> NoReturn:
        ctx_desc = '\n'.join(f"  {t.cpp_type()} {t.name}; // {e}" for t, e in ctx.items())
        raise UnsatError(f'''
Failed to synthesize the expression "{goal.cpp_type()} {goal.name}".
When I failed, the following bindings were available in the context:

{ctx_desc}

This probably means there is a missing rule in the rules of tools.codegen.api.translate.
Check this module for more information.
''')

    # A shitty backtracking search implementation.  It's shitty because it
    # doesn't actually do backtracing or search. In particular, if
    # direct=True, we won't try to do any fancy synthesis, just trivial
    # conversions (e.g., "T a" is OK for "const T& a").  So all of the
    # existing rules in this function simply try to solve immediately,
    # and bail if things don't work out.
    def solve(goal: NamedCType, *, direct: bool) -> str:
        def direct_solve(goal: NamedCType) -> str:
            return solve(goal, direct=True)

        if goal in ctx:
            # Trivial
            return ctx[goal]

        # const & is satisfied with mutable &
        if isinstance(goal.type, ConstRefCType):
            try:
                # WARNING: not strictly decreasing; be careful not
                # to add a direct conversion that goes satisfies
                # mutable& with const&
                return solve(NamedCType(goal.name, MutRefCType(goal.type.elem)), direct=direct)
            except UnsatError:
                pass

        # mutable & is satisfied with value
        if isinstance(goal.type, MutRefCType):
            try:
                return solve(NamedCType(goal.name, goal.type.elem), direct=direct)
            except UnsatError:
                pass

        if direct:
            unsat(goal)

        # For now, all of these rules are mutually exclusive.
        if goal == NamedCType("memory_format", OptionalCType(BaseCType(memoryFormatT))):
            memory_format = direct_solve(
                NamedCType(SpecialArgName.possibly_redundant_memory_format, OptionalCType(BaseCType(memoryFormatT)))
            )
            # No need to join "memory_format" and "options" if the target API takes "options" directly.
            # Otherwise it will cause the redundant memory_format error.
            if options_ctype in goal_ctypes:
                return memory_format
            try:
                options = direct_solve(options_ctype)
                return f"c10::impl::check_tensor_options_and_extract_memory_format({options}, {memory_format})"
            except UnsatError:
                return memory_format

        elif goal == NamedCType("options", BaseCType(tensorOptionsT)):
            dtype = direct_solve(NamedCType("dtype", OptionalCType(BaseCType(scalarTypeT))))
            pin_memory = direct_solve(NamedCType("pin_memory", OptionalCType(BaseCType(boolT))))
            device = direct_solve(NamedCType("device", OptionalCType(BaseCType(deviceT))))
            layout = direct_solve(NamedCType("layout", OptionalCType(BaseCType(layoutT))))
            return f'TensorOptions().dtype({dtype}).layout({layout}).device({device}).pinned_memory({pin_memory})'

        elif goal == NamedCType("dtype", OptionalCType(BaseCType(scalarTypeT))):
            options = direct_solve(options_ctype)
            return f'optTypeMetaToScalarType({options}.dtype_opt())'

        elif goal == NamedCType("layout", OptionalCType(BaseCType(layoutT))):
            options = direct_solve(options_ctype)
            return f'{options}.layout_opt()'

        elif goal == NamedCType("device", OptionalCType(BaseCType(deviceT))):
            options = direct_solve(options_ctype)
            return f'{options}.device_opt()'

        elif goal == NamedCType("pin_memory", OptionalCType(BaseCType(boolT))):
            options = direct_solve(options_ctype)
            return f'{options}.pinned_memory_opt()'

        # We can always do translations from value types to reference types, like vector<int> -> IntArrayRef
        elif goal.type == BaseCType(intArrayRefT):
            return direct_solve(NamedCType(goal.name, longVec_ctype))
        elif goal.type == BaseCType(optionalScalarRefT):
            return direct_solve(NamedCType(goal.name, optionalScalar_ctype))
        elif goal.type == BaseCType(optionalTensorRefT):
            return direct_solve(NamedCType(goal.name, optionalTensor_ctype))


        # Note [translation from C++ reference to value types]
        # The below cases are all for when we have an argument with a reference type,
        # and a corresponding goal with a value type.
        # These are needed when we populate the inputs to a lambda capture and we need
        # to guarantee the lifetime of each captured argument.
        # We guard it with an explicit kwarg because converting to a value type is expensive
        # (O(n)) to convert from IntArrayRef to vector<int>),
        # so the caller of translate() should be explicit that they need it.
        if allow_expensive_conversions:
            if goal.type == VectorCType(BaseCType(longT)):
                intArrayRef_ctype = NamedCType(goal.name, BaseCType(intArrayRefT))
                argname = direct_solve(intArrayRef_ctype)
                return f'{argname}.vec()'
            elif goal.type == OptionalCType(BaseCType(scalarT)):
                optionalScalarRef_ctype = NamedCType(goal.name, BaseCType(optionalScalarRefT))
                argname = direct_solve(optionalScalarRef_ctype)
                return f'{argname}.has_value() ? c10::make_optional({argname}) : c10::nullopt'
            elif goal.type == OptionalCType(BaseCType(scalarT)):
                optionalTensorRef_ctype = NamedCType(goal.name, BaseCType(optionalTensorRefT))
                argname = direct_solve(optionalTensorRef_ctype)
                return f'{argname}.has_value() ? c10::make_optional({argname}) : c10::nullopt'
            # Technically, we also need to handle cases of C++ containers holding reference types.
            # But there currently aren't any ops that require lambda capture codegen
            # With arguments like std::vector<IntArrayRef>.
            # If that changes, we'll have to add the translation here.

        unsat(goal)

    return [Expr(solve(g, direct=False), g) for g in goal_ctypes]<|MERGE_RESOLUTION|>--- conflicted
+++ resolved
@@ -4,13 +4,8 @@
                                      NamedCType, SpecialArgName, tensorT,
                                      memoryFormatT, tensorOptionsT, scalarTypeT,
                                      boolT, deviceT, layoutT, optionalTensorRefT,
-<<<<<<< HEAD
-                                     scalarT, optionalScalarRefT, VectorCType,
-                                     longT, intArrayRefT)
-=======
                                      scalarT, optionalScalarRefT, VectorCType, longT,
                                      intArrayRefT)
->>>>>>> 5ea8bd1a
 
 # This file implements a small program synthesis engine that implements
 # conversions between one API to another.
