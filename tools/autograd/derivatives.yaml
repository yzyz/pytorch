# Defines derivative formulas and Python signatures of methods on Variable
#
# Note about possibly confusing nomenclature: An 'output gradient' is the
# gradient of an output of a forward function. Output gradients are used as
# the inputs to backward functions. `grads` is a vector of output gradients,
# and `grad == grads[0]`, in all the derivative formulas in this file.
# An 'input gradient' is the gradient of an input to a forward function.
# Input gradients are the outputs of backward functions, corresponding to the
# input names included in the derivative formulas defined in this file.
# Also, every time we talk computing "gradient" we actually mean computing
# the vector jacobian product using the given 'output gradient' as the vector.
#
# Each entry consists of:
#   - A 'name', which specifies the ATen name of the function you
#     are defining derivatives for, and an argument specification.
#   - One or more gradients entries, mapping differentiable input
#     names to a formula specifying how to compute its gradient.
#     Note that a single gradient entry can specify the gradient
#     formula for multiple input names, by specifying a key
#     "input1, input2" (see atan2 for an example).
#   - An argument can be flagged as 'non_differentiable'.
#   - Optional entry with key 'output_differentiability' and value a list of the
#     same length as the number of outputs from the forward function. The list
#     should contain only booleans, specifying whether each of the output Tensor
#     is differentiable.
#     If it is not specified for a function that returns multiple elements but
#     uses `grad` instead of `grads[idx]`, then all but the first output will
#     be marked as non-differentiable.
#     If None of the output is differentiable, you can also add the function
#     name to `gen_variable_type.py`'s `DONT_REQUIRE_DERIVATIVE` list.
#
# There are two cases for Tensor and TensorList arguments here:
#   - If that argument is differentiable, in the sense that a gradient with respect
#     to that argument could exist. You should either:
#       - Specify the formula for that gradient
#       - Specify not_implemented("function_name") as a formula to say that this is not
#         implement yet (but might be in the future and the user can request that on an issue)
#   - If that argument is not differentiable, because it is not a floating point dtype or the
#     function is not differentiable with respect to that argument  for
#     example. You should either:
#       - Do not specify any formula for this argument
#       - Specify explicitly that this argument is "non_differentiable". Note that in this case,
#         we trust you that this argument will never have requires_grad=True and it will be silently
#         ignored if it does.
#
# If a function has out-of-place and in-place variants, then the derivative
# definition for the in-place variant is optional. It will default to the
# definition for the out-of-place variant. Note that _out variants are never
# differentiable.
#
# Gradient expressions are standard C++ expressions operating on ATen
# variables.  In a gradient expression, the following variables are in
# scope:
#
#   - 'grad', the gradient of the output (often spelled grad_output
#     in Python) which we are going to left-multiply.
#
#     When a function returns multiple *differentiable* outputs,
#     you can refer to the gradients of each outputs using 'grads',
#     e.g., 'grads[0]', 'grads[1]'.
#
#     When a function returns multiple *differentiable* outputs that
#     are named, you can refer to the gradients of each outputs using
#     'grad_{name}', e.g., 'grad_x', 'grad_y'.
#
#     When a function returns *one* differentiable output (the
#     first output) and some more nondifferentiable outputs,
#     you MUST refer to the gradient of the differentiable output with
#     'grad' (this case is special-cased in our code generation).
#
#     Note that the number of differentibale outputs can be modified by the
#     'output_differentiability' entry (see above).
#
#     Across a differentiable function's derivatives set, it is not
#     permitted to mix the use of "grad", "grads", and
#     "grad_{name}". You must be consistent for that differentiable
#     function.
#
#   - Any of the input arguments, tensor or non-tensor, including
#     argument names that only appear in Declarations.yaml, e.g. 'output'.
#
#   - 'result', representing the result of evaluating the forward
#     expression for ATen native function declarations. If the forward
#     expression outputs a tuple, use 'resultX' instead to access the
#     X-th entry
#
#   - 'grad_input_mask', a std::array<bool, n>, specifies which input
#     gradients are actually needed.  For example, in the entry
#     `input0, input1: foo(grad_input_mask)`, `grad_input_mask` is a size
#     two array, where `grad_input_mask[0]` is true if `input0` requires
#     grad, and `grad_input_mask[1]` is true if `input1` requires grad.
#
#     (NB: if your function computes gradient for a list of tensors,
#     the `grad_input_mask` will only have a single entry for the list
#     specifying if either zero or at least one tensor from the list requires
#     grad.  If we want to support more fine-grained signalling,
#     we'll need some alternate variable which is not a std::array)
#
#   - 'retain_variables', a bool which is true if a user has specified
#     that saved variables should be retained in case the backwards is
#     run again later.  This allows an optimization where we can
#     destroy saved buffers if we know variables are not going to be retained,
#     e.g., it is used by _cudnn_rnn
#
# If you need a complex expression, e.g., with local variables,
# write a _backward function in torch/csrc/autograd/FunctionsManual.cpp
# and invoke it from here.  By the way, go read
# https://github.com/zdevito/ATen/issues/163; this describes an
# important hazard that occurs when porting backwards from Python to C++
#
# Double backwards gradient expressions can be somewhat confusing;
# the most important thing to remember is: (1) you need to define a
# derivative formula for every input, including inputs named things
# like 'grad_output', and (2) the gradient to multiply with is always
# called 'grad' (even though it really is a grad-grad).
#
# You can also add forward derivative definition by defining a formula for
# a returned value (in general "result" if the name is not specified). This
# formula works the same way as the backward one and advanced implementations
# should also be placed in the FunctionsManual file.
# This formula should compute a single Jacobian vector product using the (primal)
# value of the argument "foo_p", its forward grad "foo_t" and the result of the
# function as "result".
# Note that the forward derivative can be automatically generated in two cases:
#     - if your function is linear (NOT affine or multi-linear), then you can
#       specify so by just using the string "auto_linear" for the formula.
#     - if your function is applied element wise (and has a single input), you
#       can specify so by just using the string "auto_element_wise" for the formula.
#
# Note that to avoid unpacking overhead, functions taking TensorList as inputs
# will always have their forward grad formula called. This function is responsible
# to check if any computation is needed and should return an undefined Tensor when
# there is nothing to do. You can check "cat_forward" for a full example.
#
# NB: There are a number of gradient definitions in here which are bogus
# (implemented using zeros_like).  These gradients are (hopefully) not
# used by our frontend.  You MUST check the frontend code; search for
# OpName.apply to see if it's still using a legacy Python style API.
#
# Note: Returning views.
# The following cases exist:
#     - If a function returns no view, it can have arbitrary outputs.
#     - If a function return at least one Tensor that is a differentiable view
#       of one of its input:
#         - If there is only one differentiable output, this Tensor is marked as a
#           differentiable view. (alias or transpose for example)
#         - If there are more than one differentiable output, by default all the views are
#           marked as differentiable views and created with allow_rebase_history=false.
#           Meaning that any inplace operation on it will raise an error. (unbind for example)
#
#  Notes about undefined output gradients:
#     All backward functions must support all combinations of undefined output
#     gradient Tensors, where `grad[i].defined() == false`. Depending on the
#     number of input and output grads your derivative formula uses, code
#     generation may automatically add some level of undefined grad support,
#     according to these three cases:
#
#       * 1 input grad and 1 output grad:
#           Complete undefined grad support is automatically added, so you
#           shouldn't have to think about it, unless there is a bug in the code
#           generation.
#
#       * 1 input grad and multiple output grads:
#           Undefined grad support is automatically added ONLY in the case where
#           all output grads are undefined. You will have to add explicit support
#           for cases where a subset of output grads is undefined.
#
#       * multiple input grads:
#           No automatic support, so you will need to add it.
#
#     If your derivative formula uses more than one output grad, it is usually
#     preferable to add undefined grad support in the backward function itself
#     (if you're using one), rather than in the derivative formula in this file.
#
#     Undefined Tensors are created with the default constructor `at::Tensor()`.
#     It is an efficient way to represent a Tensor filled with zeros because
#     the Tensor holds no sizing information and no Storage data is allocated.
#     But consequentially, Tensor operations cannot be performed on them.
#     Therefore, your backward function should treat an undefined output grad as
#     a zero, and it needs to be a special case.
#
#     If all output grads are undefined, then it should be correct for the
#     backward function to return undefined input grads. Since we use the chain
#     rule, output grads equal to zero should result in input grads equal to zero,
#     unless there is some rare special case.
#
#     If a subset of output grads is undefined, then it may be acceptable for
#     the backward function to return undefined input grads--it depends on the
#     specific function, so you'll have to determine that yourself. If returning
#     an undefined Tensor is correct for a given input grad, it is also logically
#     correct to return a defined grad full of zeros, but that would not be
#     preferable since it would be less efficient.
#
# NB: The parameter names here MUST be consistent with the parameter names
# in Decalarations.yaml
- name: abs(Tensor self) -> Tensor
  self: grad * self.sgn()
  result: handle_r_to_c(result.scalar_type(), self_t.conj() * self_p.sgn())

- name: acos(Tensor self) -> Tensor
  self: grad * -((-self * self + 1).rsqrt()).conj()
  result: auto_element_wise

- name: add.Tensor(Tensor self, Tensor other, *, Scalar alpha=1) -> Tensor
  self: handle_r_to_c(self.scalar_type(), grad)
  other: handle_r_to_c(other.scalar_type(), maybe_multiply(grad, alpha.conj()))
  result: self_t + maybe_multiply(other_t, alpha)

- name: add.Scalar(Tensor self, Scalar other, Scalar alpha=1) -> Tensor
  self: handle_r_to_c(self.scalar_type(), grad)
  result: self_t

- name: addbmm(Tensor self, Tensor batch1, Tensor batch2, *, Scalar beta=1, Scalar alpha=1) -> Tensor
  self: maybe_multiply(grad, beta.conj())
  batch1: maybe_multiply(grad.unsqueeze(0).expand({ batch1.size(0), batch1.size(1), batch2.size(2) }).bmm(batch2.transpose(1, 2).conj()), alpha.conj())
  batch2: maybe_multiply(batch1.transpose(1, 2).conj().bmm(grad.unsqueeze(0).expand({ batch1.size(0), batch1.size(1), batch2.size(2) })), alpha.conj())
  result: maybe_multiply(self_t, beta) + maybe_multiply(batch1_t.bmm(batch2_p).sum(0), alpha) + maybe_multiply(batch1_p.bmm(batch2_t).sum(0), alpha)

- name: addcdiv(Tensor self, Tensor tensor1, Tensor tensor2, *, Scalar value=1) -> Tensor
  self: handle_r_to_c(self.scalar_type(), grad)
  tensor1: handle_r_to_c(tensor1.scalar_type(), grad * (value / tensor2).conj())
  tensor2: handle_r_to_c(tensor2.scalar_type(), -grad * (value * tensor1 / (tensor2 * tensor2)).conj())
  result: self_t + maybe_multiply(tensor1_t / tensor2_p, value) - maybe_multiply(tensor2_t * (tensor1_p / tensor2_p) / tensor2_p, value)

- name: addcmul(Tensor self, Tensor tensor1, Tensor tensor2, *, Scalar value=1) -> Tensor
  self: handle_r_to_c(self.scalar_type(), grad)
  tensor1: handle_r_to_c(tensor1.scalar_type(), grad * (tensor2 * value).conj())
  tensor2: handle_r_to_c(tensor2.scalar_type(), grad * (tensor1 * value).conj())
  result: self_t + maybe_multiply(tensor1_t * tensor2_p, value) + maybe_multiply(tensor2_t * tensor1_p, value)

- name: addmm(Tensor self, Tensor mat1, Tensor mat2, *, Scalar beta=1, Scalar alpha=1) -> Tensor
  self: maybe_multiply(grad, beta.conj())
  mat1: mm_mat1_backward(grad, mat2, mat1.sizes(), mat1.strides(), mat1.layout(), alpha)
  mat2: mm_mat2_backward(grad, mat1, mat2.sizes(), mat2.strides(), mat2.layout(), alpha)
  result: maybe_multiply(self_t, beta) + maybe_multiply(mat1_t.mm(mat2_p), alpha) + maybe_multiply(mat1_p.mm(mat2_t), alpha)

- name: _sparse_addmm(Tensor self, Tensor mat1, Tensor mat2, *, Scalar beta=1, Scalar alpha=1) -> Tensor
  self: maybe_multiply(grad, beta)
  mat1: mm_mat1_sparse_backward(grad, mat1, mat2, alpha)
  mat2: mm_mat2_backward(grad, mat1, mat2.sizes(), mat2.strides(), mat2.layout(), alpha)

- name: addmv(Tensor self, Tensor mat, Tensor vec, *, Scalar beta=1, Scalar alpha=1) -> Tensor
  self: maybe_multiply(grad, beta.conj())
  mat: maybe_multiply(grad.ger(vec.conj()), alpha.conj())
  vec: maybe_multiply(mat.t().conj().mv(grad), alpha.conj())
  result: maybe_multiply(self_t, beta) + maybe_multiply(mat_t.mv(vec_p), alpha) + maybe_multiply(mat_p.mv(vec_t), alpha)

- name: addr(Tensor self, Tensor vec1, Tensor vec2, *, Scalar beta=1, Scalar alpha=1) -> Tensor
  self: maybe_multiply(grad, beta.conj())
  vec1: maybe_multiply(grad.mv(vec2.conj()), alpha.conj())
  vec2: maybe_multiply(grad.t().mv(vec1.conj()), alpha.conj())
  result: maybe_multiply(self_t, beta) + maybe_multiply(vec1_t.outer(vec2_p), alpha) + maybe_multiply(vec1_p.outer(vec2_t), alpha)

- name: affine_grid_generator(Tensor theta, int[] size, bool align_corners) -> Tensor
  theta: affine_grid_generator_backward(grad, size, align_corners)

- name: alias(Tensor(a) self) -> Tensor(a)
  self: grad
  result: self_t

- name: angle(Tensor self) -> Tensor
  self: angle_backward(grad, self)
  result: handle_r_to_c(result.scalar_type(), angle_backward(self_t.conj(), self_p).conj())

# The four items below are necessary because TensorIterator doesn't work on
# Variables (codegen does not unwrap the input Tensor for all() and any() ).
- name: any(Tensor self) -> Tensor
  output_differentiability: [False]

- name: any.dim(Tensor self, int dim, bool keepdim=False) -> Tensor
  output_differentiability: [False]

- name: all(Tensor self) -> Tensor
  output_differentiability: [False]

- name: all.dim(Tensor self, int dim, bool keepdim=False) -> Tensor
  output_differentiability: [False]

- name: acosh(Tensor self) -> Tensor
  self: grad * (self.pow(2) - 1).rsqrt().conj()
  result: auto_element_wise

- name: acosh_(Tensor(a!) self) -> Tensor(a!)
  self: not_implemented("inplace version of acosh")

- name: asinh(Tensor self) -> Tensor
  self: grad * (self.pow(2) + 1).rsqrt().conj()
  result: auto_element_wise

- name: asinh_(Tensor(a!) self) -> Tensor(a!)
  self: not_implemented("inplace version of asinh")

- name: atanh(Tensor self) -> Tensor
  self: grad * 1 / (1 - self.pow(2)).conj()
  result: auto_element_wise

- name: atanh_(Tensor(a!) self) -> Tensor(a!)
  self: not_implemented("inplace version of atanh")

- name: as_strided(Tensor(a) self, int[] size, int[] stride, int? storage_offset=None) -> Tensor(a)
  self: as_strided_backward(grad, TensorGeometry(self), size, stride, storage_offset)
  result: auto_linear

- name: as_strided_(Tensor(a!) self, int[] size, int[] stride, int? storage_offset=None) -> Tensor(a!)
  self: as_strided_backward(grad, TensorGeometry(self), size, stride, storage_offset)
  result: auto_linear

- name: asin(Tensor self) -> Tensor
  self: grad * (-self * self + 1).rsqrt().conj()
  result: auto_element_wise

- name: atan(Tensor self) -> Tensor
  self: grad / (self * self + 1).conj()
  result: auto_element_wise

- name: atan2(Tensor self, Tensor other) -> Tensor
  self, other: atan2_backward(grad, self, other, grad_input_mask)
  result: (-self_p * other_t + other_p * self_t) / (self_p.pow(2) + other_p.pow(2))

- name: baddbmm(Tensor self, Tensor batch1, Tensor batch2, *, Scalar beta=1, Scalar alpha=1) -> Tensor
  self: maybe_multiply(grad, beta.conj())
  batch1: maybe_multiply(grad.bmm(batch2.transpose(1, 2).conj()), alpha.conj())
  batch2: maybe_multiply(batch1.transpose(1, 2).conj().bmm(grad), alpha.conj())
  result: maybe_multiply(self_t, beta) + maybe_multiply(batch1_t.bmm(batch2_p), alpha) + maybe_multiply(batch1_p.bmm(batch2_t), alpha)

- name: bernoulli(Tensor self, *, Generator? generator=None) -> Tensor
<<<<<<< HEAD
  self: zeros_like(grad)
  result: zeros_like(self_t)

- name: bernoulli_.Tensor(Tensor(a!) self, Tensor p, *, Generator? generator=None) -> Tensor(a!)
  self: zeros_like(grad)
  p: zeros_like(p)
  result: self_t.zero_()

- name: bernoulli_.float(Tensor(a!) self, float p=0.5, *, Generator? generator=None) -> Tensor(a!)
  self: zeros_like(grad)
  result: self_t.zero_()
=======
  self: non_differentiable
  output_differentiability: [False]
>>>>>>> 59d59b95

- name: bmm(Tensor self, Tensor mat2) -> Tensor
  self: grad.bmm(mat2.transpose(1, 2).conj())
  mat2: self.transpose(1, 2).conj().bmm(grad)
  result: self_t.bmm(mat2_p) + self_p.bmm(mat2_t)

- name: cat(Tensor[] tensors, int dim=0) -> Tensor
  tensors: cat_tensors_backward(grad, to_args_sizes(tensors), to_args_scalartypes(tensors), dim)
  result: cat_jvp(tensors, dim)

- name: cauchy_(Tensor(a!) self, float median=0, float sigma=1, *, Generator? generator=None) -> Tensor(a!)
  self: zeros_like(grad)
  result: self_t.zero_()

- name: ceil(Tensor self) -> Tensor
  self: zeros_like(grad)
  result: auto_element_wise

- name: cholesky(Tensor self, bool upper=False) -> Tensor
  self: cholesky_backward(grad, upper, result)

- name: linalg_cholesky_ex(Tensor self, *, bool upper=False, bool check_errors=False) -> (Tensor L, Tensor info)
  self: cholesky_backward(grad, upper, L)
  L: cholesky_jvp(self_t, L, upper)

- name: cholesky_solve(Tensor self, Tensor input2, bool upper=False) -> Tensor
  self, input2: cholesky_solve_backward(grad, self, input2, result, upper)
  result: cholesky_solve_jvp(result, input2_p, input2_t, self_t, upper)

- name: cholesky_inverse(Tensor self, bool upper=False) -> Tensor
  self: cholesky_inverse_backward(grad, self, upper, result)
  result: cholesky_inverse_jvp(self_p, self_t, result, upper)

# For clamp, gradient is not defined at the boundaries. But empirically it's helpful
# to be able to get gradient on min and max, so we return the subgradient 1 for these cases.
- name: clamp.Tensor(Tensor self, Tensor? min=None, Tensor? max=None) -> Tensor
  self: clamp_backward(grad, self, min, max)
  min, max: clamp_backward_min_max(grad, self, min, max, grad_input_mask)
  result: clamp_jvp(self_p, self_t, min_p, min_t, max_p, max_t)

- name: clamp(Tensor self, Scalar? min=None, Scalar? max=None) -> Tensor
  self: clamp_backward(grad, self, min, max)
  result: auto_element_wise

- name: clamp_min(Tensor self, Scalar min) -> Tensor
  self: where(self >= min, grad, at::scalar_tensor(0., grad.options()))
  result: auto_element_wise

- name: clamp_min.Tensor(Tensor self, Tensor min) -> Tensor
  self: where(self >= min, grad, at::scalar_tensor(0., grad.options()))
  min: where(self < min, grad, at::scalar_tensor(0., grad.options()))
  result: where(self_p >= min_p, self_t, min_t)

- name: clamp_max(Tensor self, Scalar max) -> Tensor
  self: where(self <= max, grad, at::scalar_tensor(0., grad.options()))
  result: auto_element_wise

- name: clamp_max.Tensor(Tensor self, Tensor max) -> Tensor
  self: where(self <= max, grad, at::scalar_tensor(0., grad.options()))
  max: where(self > max, grad, at::scalar_tensor(0., grad.options()))
  result: where(self_p <= max_p, self_t, max_t)

- name: clone(Tensor self, *, MemoryFormat? memory_format=None) -> Tensor
  self: grad
  result: auto_linear

- name: _to_copy(Tensor self, *, ScalarType? dtype=None, Layout? layout=None, Device? device=None, bool? pin_memory=None, bool non_blocking=False, MemoryFormat? memory_format=None) -> Tensor
  self: _to_copy_backward(grad, self.options())
  result: _to_copy(self_t, dtype, layout, device, pin_memory, non_blocking, memory_format)
  # The condition is: if dtype is not nullopt, then isDifferentiableType(*dtype)
  # (If dtype IS nullopt, we rely on the regular check that any input requires grad).
  output_differentiability: ["!dtype || isDifferentiableType(*dtype)"]

- name: _coalesce(Tensor self) -> Tensor
  self: grad

- name: complex(Tensor real, Tensor imag) -> Tensor
  real: at::real(grad)
  imag: at::imag(grad)
  result: at::complex(real_t, imag_t)

- name: polar(Tensor abs, Tensor angle) -> Tensor
  abs, angle: polar_backward(grad, result)
  result: at::complex(abs_t*angle_p.cos() - angle_t*abs_p*angle_p.sin(), abs_t*angle_p.sin() + angle_t*abs_p*angle_p.cos())

- name: _conj(Tensor(a) self) -> Tensor(a)
  self: grad.conj()
  result: self_t.conj()

- name: _neg_view(Tensor(a) self) -> Tensor(a)
  self: grad.neg()
  result: self_t.neg()

- name: _conj_physical(Tensor self) -> Tensor
  self: grad.conj_physical()
  result: self_t.conj_physical()

- name: conj_physical_(Tensor(a!) self) -> Tensor(a!)
  self: grad.conj_physical()
  result: self_t.conj_physical_()

- name: copysign.Tensor(Tensor self, Tensor other) -> Tensor
  self: copysign_tensor_self_backward(grad, self, result)
  other: zeros_like(other)
  result: copysign_tensor_self_backward(self_t, self_p, result)

- name: copysign.Scalar(Tensor self, Scalar other) -> Tensor
  self: copysign_tensor_self_backward(grad, self, result)
  result: auto_element_wise

- name: cos(Tensor self) -> Tensor
  self: grad * -self.sin().conj()
  result: auto_element_wise

- name: cosh(Tensor self) -> Tensor
  self: grad * self.sinh().conj()
  result: auto_element_wise

- name: count_nonzero.dim_IntList(Tensor self, int[] dim) -> Tensor
  output_differentiability: [False]

- name: count_nonzero(Tensor self, int? dim=None) -> Tensor
  output_differentiability: [False]

- name: linalg_cross(Tensor self, Tensor other, *, int dim=-1) -> Tensor
  self: at::linalg_cross(other.conj(), grad, dim)
  other: at::linalg_cross(grad, self.conj(), dim)
  result: "at::linalg_cross(self_t, other_p, dim) + at::linalg_cross(self_p, other_t, dim)"

- name: logcumsumexp(Tensor self, int dim) -> Tensor
  self: logcumsumexp_backward(grad, self, result, dim)

- name: cumprod(Tensor self, int dim, *, ScalarType? dtype=None) -> Tensor
  self: cumprod_backward(grad.to(self.scalar_type()), self, dim, result)
  result: "cumprod_jvp(self_t, self_p, result, dim).to(dtype.has_value() ? *dtype : self_p.scalar_type())"

- name: cumsum(Tensor self, int dim, *, ScalarType? dtype=None) -> Tensor
  self: cumsum_backward(grad.to(self.scalar_type()), dim)
  result: auto_linear

- name: cummax(Tensor self, int dim) -> (Tensor values, Tensor indices)
  self: cummaxmin_backward(grad, self, indices, dim)
  values: self_t.gather(dim, indices)

- name: cummin(Tensor self, int dim) -> (Tensor values, Tensor indices)
  self: cummaxmin_backward(grad, self, indices, dim)
  values: self_t.gather(dim, indices)

- name: conv_tbc(Tensor self, Tensor weight, Tensor bias, int pad=0) -> Tensor
  self, weight, bias: "grad.defined() ? conv_tbc_backward(grad, self, weight, bias, pad) : std::tuple<Tensor, Tensor, Tensor>()"

- name: _ctc_loss(Tensor log_probs, Tensor targets, int[] input_lengths, int[] target_lengths, int blank=0, bool zero_infinity=False) -> (Tensor, Tensor)
  log_probs: _ctc_loss_backward(grad, log_probs, targets, input_lengths, target_lengths, result0, result1, blank, zero_infinity)

- name: deg2rad(Tensor self) -> Tensor
  self: deg2rad_backward(grad)
  result: auto_element_wise

- name: _det_lu_based_helper(Tensor self) -> (Tensor det, Tensor lu, Tensor pivs)
  self: _det_lu_based_helper_backward(grad, det, self, lu, pivs)
  output_differentiability: [True, False, False]

- name: diag_embed(Tensor self, int offset=0, int dim1=-2, int dim2=-1) -> Tensor
  self: grad.diagonal(offset, dim1, dim2)
  result: auto_linear

- name: diag(Tensor self, int diagonal=0) -> Tensor
  self: diag_backward(grad, self.sizes(), diagonal)
  result: auto_linear

- name: diagonal(Tensor(a) self, int offset=0, int dim1=0, int dim2=1) -> Tensor(a)
  self: diagonal_backward(grad, self.sizes(), offset, dim1, dim2)
  result: auto_linear

- name: diagonal_backward(Tensor grad_output, int[] input_sizes, int offset, int dim1, int dim2) -> Tensor
  grad_output: grad.diagonal(offset, dim1, dim2)
  result: auto_linear

- name: dist(Tensor self, Tensor other, Scalar p=2) -> Tensor
  self: norm_backward(grad, self - other, p, result)
  other: -norm_backward(grad, self - other, p, result)
  result: norm_jvp(self_p - other_p, self_t - other_t, p, result, {}, false)

# The backward formula is done in this order to improve numerical stability
# of the higher order derivatives, see https://github.com/pytorch/pytorch/issues/43414
# Note that we don't use "result" because saving it would be BC-breaking when it is used in an inplace operation later
- name: div.Tensor(Tensor self, Tensor other) -> Tensor
  self: div_tensor_self_backward(grad, other, self.scalar_type())
  other: div_tensor_other_backward(grad, self, other)
  result: (self_t - other_t * result) / other_p

- name: div.Scalar(Tensor self, Scalar other) -> Tensor
  self: div_tensor_self_backward(grad, at::scalar_to_tensor(other), self.scalar_type())
  result: self_t / other

- name: div.Tensor_mode(Tensor self, Tensor other, *, str? rounding_mode) -> Tensor
  self: div_tensor_self_backward(grad, other, self.scalar_type(), rounding_mode)
  other: div_tensor_other_backward(grad, self, other, rounding_mode)
  result: "rounding_mode.has_value() ? result.new_zeros(result.sizes()) : self_t / other_p - other_t * (self_p / other_p) / other_p"

- name: div.Scalar_mode(Tensor self, Scalar other, *, str? rounding_mode) -> Tensor
  self: div_tensor_self_backward(grad, at::scalar_to_tensor(other), self.scalar_type(), rounding_mode)
  result: "rounding_mode.has_value() ? result.new_zeros(result.sizes()) : self_t / other"

- name: dot(Tensor self, Tensor tensor) -> Tensor
  self: grad * tensor.conj()
  tensor: grad * self.conj()
  result: at::dot(self_t, tensor_p) + at::dot(self_p, tensor_t)

- name: vdot(Tensor self, Tensor other) -> Tensor
  self: grad.conj() * other
  other: grad * self
  result: at::vdot(self_t, other_p) + at::vdot(self_p, other_t)

- name: _fused_dropout(Tensor self, float p, Generator? generator=None) -> (Tensor, Tensor)
  self: _fused_dropout_backward(grad, result1, p)

- name: native_dropout(Tensor input, float p, bool? train) -> (Tensor, Tensor)
  input: "GradMode::is_enabled() ? infinitely_differentiable_native_dropout_backward(grad, result1, (!train.has_value() || !train.value() ? 1 : (p == 1 ? 0.0 : 1.0 / (1.0 - p)))) : native_dropout_backward(grad, result1, (!train.has_value() || !train.value() ? 1 : (p == 1 ? 0.0 : 1.0 / (1.0 - p))))"
  result0: "(!train.has_value() || train.value()) ? (p == 1 ? 0.0 : 1.0 / (1.0 - p)) * input_t * result1 : input_t"

- name: native_dropout_backward(Tensor grad_output, Tensor mask, float scale) -> Tensor
  grad_output: "native_dropout_double_backward(grad, grad_output, mask, scale)"
  mask: 'not_implemented("native_dropout_backward: mask")'

- name: eig(Tensor self, bool eigenvectors=False) -> (Tensor eigenvalues, Tensor eigenvectors)
  self: eig_backward(grads, self, eigenvectors, eigenvalues, eigenvectors_return)

- name: eq_.Scalar(Tensor(a!) self, Scalar other) -> Tensor(a!)
  self: zeros_like(self)
  result: self_t.zero_()

- name: eq_.Tensor(Tensor(a!) self, Tensor other) -> Tensor(a!)
  self: zeros_like(self)
  other: zeros_like(other)
  result: self_t.zero_()

- name: erf(Tensor self) -> Tensor
  self: 2.0 / sqrt(M_PI) * exp(-(self.pow(2))) * grad
  result: auto_element_wise

- name: erfc(Tensor self) -> Tensor
  self: -2.0 / sqrt(M_PI) * exp(-(self.pow(2))) * grad
  result: auto_element_wise

- name: special_erfcx(Tensor self) -> Tensor
  self: (2.0 * self * result - 2.0 / sqrt(M_PI)) * grad
  result: auto_element_wise

- name: erfinv(Tensor self) -> Tensor
  self: 0.5 * sqrt(M_PI) * exp(self.erfinv().pow(2)) * grad
  result: auto_element_wise

- name: exp(Tensor self) -> Tensor
  self: grad * result.conj()
  result: auto_element_wise

- name: exp2(Tensor self) -> Tensor
  self: grad * result * M_LN2
  result: auto_element_wise

- name: expm1(Tensor self) -> Tensor
  self: grad * (result + 1)
  result: auto_element_wise

- name: expand(Tensor(a) self, int[] size, *, bool implicit=False) -> Tensor(a)
  self: at::sum_to(grad, self.sizes())
  result: auto_linear

- name: expand.SymInt(Tensor(a) self, SymInt[] size, *, bool implicit=False) -> Tensor(a)
  self: at::sum_to(grad, c10::expectIntArrayRef(self.sym_sizes()))
  result: auto_linear

- name: exponential_(Tensor(a!) self, float lambd=1, *, Generator? generator=None) -> Tensor(a!)
  self: zeros_like(grad)
  result: self_t.zero_()

- name: fake_quantize_per_tensor_affine_cachemask(Tensor self, float scale, int zero_point, int quant_min, int quant_max) -> (Tensor output, Tensor mask)
  self: fake_quantize_per_tensor_affine_cachemask_backward(grad, mask)

- name: _fake_quantize_per_tensor_affine_cachemask_tensor_qparams(Tensor self, Tensor scale, Tensor zero_point, Tensor fake_quant_enabled, int quant_min, int quant_max) -> (Tensor output, Tensor mask)
  self: fake_quantize_per_tensor_affine_cachemask_backward(grad, mask)

- name: _fake_quantize_learnable_per_tensor_affine(Tensor self, Tensor scale, Tensor zero_point, int quant_min, int quant_max, float grad_factor=1.0) -> Tensor
  self, scale, zero_point: "grad.defined() ? _fake_quantize_learnable_per_tensor_affine_backward(grad, self, scale, zero_point, quant_min, quant_max, grad_factor) : std::tuple<Tensor, Tensor, Tensor>()"

- name: fake_quantize_per_channel_affine_cachemask(Tensor self, Tensor scale, Tensor zero_point, int axis, int quant_min, int quant_max) -> (Tensor output, Tensor mask)
  self: fake_quantize_per_channel_affine_cachemask_backward(grad, mask)

- name: _fake_quantize_learnable_per_channel_affine(Tensor self, Tensor scale, Tensor zero_point, int axis, int quant_min, int quant_max, float grad_factor=1.0) -> Tensor
  self, scale, zero_point: "grad.defined() ? _fake_quantize_learnable_per_channel_affine_backward(grad, self, scale, zero_point, axis, quant_min, quant_max, grad_factor) : std::tuple<Tensor, Tensor, Tensor>()"

- name: _fused_moving_avg_obs_fq_helper(Tensor self, Tensor observer_on, Tensor fake_quant_on, Tensor(a!) running_min, Tensor(b!) running_max, Tensor(c!) scale, Tensor(d!) zero_point, float averaging_const, int quant_min, int quant_max, int ch_axis, bool per_row_fake_quant=False, bool symmetric_quant=False) -> (Tensor output, Tensor mask)
  self: fake_quantize_per_tensor_affine_cachemask_backward(grad, mask)

- name: fill.Scalar(Tensor self, Scalar value) -> Tensor
  self: zeros_like(grad)
  result: at::fill(self_t, 0)

- name: fill.Tensor(Tensor self, Tensor value) -> Tensor
  self: zeros_like(grad)
  value: grad.sum()
  result: at::fill(self_t, value_t)

- name: fill_.Scalar(Tensor(a!) self, Scalar value) -> Tensor(a!)
  self: zeros_like(grad)
  result: self_t.fill_(0)

- name: fill_.Tensor(Tensor(a!) self, Tensor value) -> Tensor(a!)
  self: zeros_like(grad)
  value: grad.sum()
  result: self_t.fill_(value_t)

- name: floor(Tensor self) -> Tensor
  self: zeros_like(grad)
  result: auto_element_wise

- name: fmod.Scalar(Tensor self, Scalar other) -> Tensor
  self: grad
  result: auto_element_wise

- name: fmod.Tensor(Tensor self, Tensor other) -> Tensor
  self: grad
  other: -grad * self.div(other, /*rounding_mode=*/"trunc")
  result: self_t - other_t * self_p.div(other_p, /*rounding_mode=*/"trunc")

- name: frac(Tensor self) -> Tensor
  self: grad
  result: self_t

- name: frexp.Tensor(Tensor self) -> (Tensor mantissa, Tensor exponent)
  self: grad / exponent.exp2()
  mantissa: self_t / exponent.exp2()

- name: gather(Tensor self, int dim, Tensor index, *, bool sparse_grad=False) -> Tensor
  self: gather_backward(grad, self, dim, index, sparse_grad)
  index: non_differentiable
  result: auto_linear

- name: ge_.Scalar(Tensor(a!) self, Scalar other) -> Tensor(a!)
  self: zeros_like(self)
  result: self_t.zero_()

- name: ge_.Tensor(Tensor(a!) self, Tensor other) -> Tensor(a!)
  self: zeros_like(self)
  other: zeros_like(other)
  result: self_t.zero_()

- name: geometric_(Tensor(a!) self, float p, *, Generator? generator=None) -> Tensor(a!)
  self: zeros_like(grad)
  result: self_t.zero_()

- name: geqrf(Tensor self) -> (Tensor a, Tensor tau)
  self: not_implemented("geqrf")

- name: indices(Tensor(a) self) -> Tensor(a)
  output_differentiability: [False]

- name: _indices(Tensor(a) self) -> Tensor(a)
  output_differentiability: [False]

- name: grid_sampler_2d(Tensor input, Tensor grid, int interpolation_mode, int padding_mode, bool align_corners) -> Tensor
  input, grid: "grad.defined() ? grid_sampler_2d_backward(grad, input, grid, interpolation_mode, padding_mode, align_corners, grad_input_mask) : std::tuple<Tensor, Tensor>()"

- name: grid_sampler_3d(Tensor input, Tensor grid, int interpolation_mode, int padding_mode, bool align_corners) -> Tensor
  input, grid: "grad.defined() ? grid_sampler_3d_backward(grad, input, grid, interpolation_mode, padding_mode, align_corners, grad_input_mask) : std::tuple<Tensor, Tensor>()"

# See NOTE [ grid_sample CPU fallback ]
- name: _grid_sampler_2d_cpu_fallback(Tensor input, Tensor grid, int interpolation_mode, int padding_mode, bool align_corners) -> Tensor
  input, grid: "grad.defined() ? _grid_sampler_2d_cpu_fallback_backward(grad, input, grid, interpolation_mode, padding_mode, align_corners) : std::tuple<Tensor, Tensor>()"

- name: gt_.Scalar(Tensor(a!) self, Scalar other) -> Tensor(a!)
  self: zeros_like(self)
  result: self_t.zero_()

- name: gt_.Tensor(Tensor(a!) self, Tensor other) -> Tensor(a!)
  self: zeros_like(self)
  other: zeros_like(other)
  result: self_t.zero_()

- name: hardsigmoid(Tensor self) -> Tensor
  self: hardsigmoid_backward(grad, self)
  result: auto_element_wise

- name: histc(Tensor self, int bins=100, Scalar min=0, Scalar max=0) -> Tensor
  output_differentiability: [False]

- name: hardswish(Tensor self) -> Tensor
  self: hardswish_backward(grad, self)
  result: auto_element_wise

- name: hypot(Tensor self, Tensor other) -> Tensor
  self: grad * self / result
  other: grad * other / result
  result: self_t * self_p / result + other_t * other_p / result

- name: i0(Tensor self) -> Tensor
  self: grad * at::special_i1(self)
  result: auto_element_wise

- name: special_i0e(Tensor self) -> Tensor
  self: grad * (at::special_i1e(self) - self.sgn() * result)
  result: auto_element_wise

- name: special_i1(Tensor self) -> Tensor
  self: i1_backward(grad, self, result)
  result: auto_element_wise

- name: special_i1e(Tensor self) -> Tensor
  self: i1e_backward(grad, self, result)
  result: auto_element_wise

- name: igamma(Tensor self, Tensor other) -> Tensor
  self: 'not_implemented("igamma: input")'
  other: grad * exp((self - 1) * log(other) - other - lgamma(self))

- name: igammac(Tensor self, Tensor other) -> Tensor
  self: 'not_implemented("igammac: input")'
  other: -grad * exp((self - 1) * log(other) - other - lgamma(self))

- name: index.Tensor(Tensor self, Tensor?[] indices) -> Tensor
  self: index_backward(grad.new_zeros(self.sizes(), self.options()), indices, grad)
  result: auto_linear

- name: index_add(Tensor self, int dim, Tensor index, Tensor source, *, Scalar alpha=1) -> Tensor
  self: grad
  # The case source.dim() == 0  is necessary to support scalar tensors of the form
  # source.dim() == 0 and index.dim() == 1 and index.size() == (1,),
  # This is because source is not broadcastable to index, as source.dim() < index.dim()
  source: "maybe_multiply(source.dim() > 0 ? grad.index_select(dim, index).expand_as(source) : grad.index_select(dim, index.squeeze(0)), alpha)"
  index: non_differentiable
  result: at::index_add(self_t, dim, index, maybe_multiply(source_t, alpha))

- name: index_reduce(Tensor self, int dim, Tensor index, Tensor source, str reduce, *, bool include_self=True) -> Tensor
  self, source: index_reduce_backward(grad, self, dim, index, source, reduce, include_self, result)
  index: non_differentiable

- name: index_copy(Tensor self, int dim, Tensor index, Tensor source) -> Tensor
  self: grad.index_fill(dim, index, 0)
  # The case source.dim() == 0 is necessary to support scalar tensors of the form
  # source.dim() == 0 and index.dim() == 1 and index.size() == (1,),
  # This is because source is not broadcastable to index, as source.dim() < index.dim()
  source: "source.dim() > 0 ? grad.index_select(dim, index).expand_as(source) : grad.index_select(dim, index.squeeze(0))"
  index: non_differentiable
  result: self_t.index_copy(dim, index, source_t)

- name: index_fill.int_Scalar(Tensor self, int dim, Tensor index, Scalar value) -> Tensor
  self: grad.index_fill(dim, index, 0)
  index: non_differentiable
  result: self_t.index_fill(dim, index, 0)

- name: index_fill.int_Tensor(Tensor self, int dim, Tensor index, Tensor value) -> Tensor
  self: grad.index_fill(dim, index, 0)
  value: grad.index_select(dim, std::get<0>(at::_unique(index, /*sorted=*/false))).sum()
  index: non_differentiable
  result: self_t.index_fill(dim, index, value_t)

- name: index_put(Tensor self, Tensor?[] indices, Tensor values, bool accumulate=False) -> Tensor
  self: "accumulate ? grad : grad.index_put(indices, zeros_like(values), false)"
  values: grad.index(indices)
  result: self_t.index_put(indices, values_t, accumulate)

- name: _index_put_impl_(Tensor(a!) self, Tensor?[] indices, Tensor values, bool accumulate=False, bool unsafe=False) -> Tensor(a!)
  self: "accumulate ? grad : grad.index_put(indices, zeros_like(values), false)"
  values: grad.index(indices)
  result: at::_index_put_impl_(self_t, indices, values_t, accumulate, unsafe)

- name: index_select(Tensor self, int dim, Tensor index) -> Tensor
  self: index_select_backward(grad, self.sizes(), dim, index)
  index: non_differentiable
  result: auto_linear

- name: inverse(Tensor self) -> Tensor
  self: -at::matmul(result.mH(), at::matmul(grad, result.mH()))
  result: -at::matmul(at::matmul(result, self_t), result)

- name: linalg_inv_ex(Tensor self, *, bool check_errors=False) -> (Tensor inverse, Tensor info)
  self: -at::matmul(inverse.mH(), at::matmul(grad, inverse.mH()))
  inverse: -at::matmul(at::matmul(inverse, self_t), inverse)

- name: linalg_pinv.atol_rtol_tensor(Tensor self, *, Tensor? atol=None, Tensor? rtol=None, bool hermitian=False) -> Tensor
  self: pinv_backward(grad, result, self)
  result: pinv_jvp(self_p, result, self_t)

- name: isnan(Tensor self) -> Tensor
  self: non_differentiable

- name: kthvalue(Tensor self, int k, int dim=-1, bool keepdim=False) -> (Tensor values, Tensor indices)
  self: value_selecting_reduction_backward(grad, dim, indices, self.sizes(), keepdim)
  values: gather_with_keepdimed_indices(self_t, dim, indices, keepdim)

- name: le_.Scalar(Tensor(a!) self, Scalar other) -> Tensor(a!)
  self: zeros_like(self)
  result: self_t.zero_()

- name: le_.Tensor(Tensor(a!) self, Tensor other) -> Tensor(a!)
  self: zeros_like(self)
  other: zeros_like(other)
  result: self_t.zero_()

- name: lerp.Scalar(Tensor self, Tensor end, Scalar weight) -> Tensor
  self: "weight.isComplex() ? grad * (1 - weight.conj().toComplexDouble()) : grad * (1 - weight.toDouble())"
  end: grad * weight.conj()
  result: at::lerp(self_t, end_t, weight)

- name: lerp.Tensor(Tensor self, Tensor end, Tensor weight) -> Tensor
  self: grad * (1 - weight).conj()
  end: grad * weight.conj()
  weight: grad * (end - self).conj()
  result: at::lerp(self_t, end_t, weight_p) + weight_t * (end_p - self_p)

- name: lgamma(Tensor self) -> Tensor
  self: grad * digamma(self)
  result: auto_element_wise

- name: digamma(Tensor self) -> Tensor
  self: grad * polygamma(1, self)
  result: auto_element_wise

- name: polygamma(int n, Tensor self) -> Tensor
  self: grad * polygamma(n + 1, self)
  result: auto_element_wise

- name: polygamma_(Tensor(a!) self, int n) -> Tensor(a!)
  self: grad * polygamma(n + 1, self)
  result: self_t.mul_(polygamma(n + 1, original_self_p))

- name: log(Tensor self) -> Tensor
  self: grad.div(self.conj())
  result: auto_element_wise

- name: log10(Tensor self) -> Tensor
  self: grad / (self.conj() * 2.3025850929940456)
  result: auto_element_wise

- name: log1p(Tensor self) -> Tensor
  self: log1p_backward(grad, self)
  result: auto_element_wise

- name: log2(Tensor self) -> Tensor
  self: grad / (self.conj() * 0.6931471805599453)
  result: auto_element_wise

- name: logaddexp(Tensor self, Tensor other) -> Tensor
  self: grad / (1 + exp(other - self))
  other: grad / (1 + exp(self - other))
  result: self_t / (1 + exp(other_p - self_p)) + other_t / (1 + exp(self_p - other_p))

- name: logaddexp2(Tensor self, Tensor other) -> Tensor
  self: grad / (1 + pow(2, other - self))
  other: grad / (1 + pow(2, self - other))
  result: self_t / (1 + pow(2, other_p - self_p)) + other_t / (1 + pow(2, self_p - other_p))

- name: xlogy.Tensor(Tensor self, Tensor other) -> Tensor
  self: grad * at::xlogy((self != 0), other)
  other: grad * at::where(other.isnan() | (self != 0), self / other, zeros_like(other))
  result: self_t * at::xlogy((self_p != 0), other_p) + other_t * self_p / other_p

- name: xlogy.Scalar_Self(Scalar self, Tensor other) -> Tensor
  other: grad * at::where(other.isnan() | (!self.equal(0)), self / other, zeros_like(other))
  result: auto_element_wise

- name: xlogy.Scalar_Other(Tensor self, Scalar other) -> Tensor
  self: grad * at::xlogy((self != 0), other)
  result: auto_element_wise

- name: special_xlog1py(Tensor self, Tensor other) -> Tensor
  self: grad * other.log1p()
  other: grad * self / (other + 1)
  result: self_t * other_p.log1p() + other_t * self_p / (other_p + 1)

- name: special_xlog1py.self_scalar(Scalar self, Tensor other) -> Tensor
  other: grad * self / (other + 1)
  result: auto_element_wise

- name: special_xlog1py.other_scalar(Tensor self, Scalar other) -> Tensor
  self: grad * log1p(other.toDouble())
  result: auto_element_wise

- name: special_zeta(Tensor self, Tensor other) -> Tensor
  self: not_implemented("zeta")
  other:  grad * -self * special_zeta(self + 1., other)

- name: special_zeta.self_scalar(Scalar self, Tensor other) -> Tensor
  other:  grad * -self * special_zeta(self.toDouble() + 1., other)

- name: special_zeta.other_scalar(Tensor self, Scalar other) -> Tensor
  self: not_implemented("zeta")

- name: logdet(Tensor self) -> Tensor
  self: logdet_backward(grad, self, result)

- name: logsumexp(Tensor self, int[1] dim, bool keepdim=False) -> Tensor
  self: logsumexp_backward(grad, self, result, dim, keepdim)
  result: logsumexp_jvp(self_p, self_t, dim, keepdim)

- name: lstsq(Tensor self, Tensor A) -> (Tensor solution, Tensor QR)
  self: not_implemented("lstsq")
  A: not_implemented("lstsq")

- name: linalg_lstsq(Tensor self, Tensor b, float? rcond=None, *, str? driver=None) -> (Tensor solution, Tensor residuals, Tensor rank, Tensor singular_values)
  self, b: linalg_lstsq_backward(grad, self, b, rcond, driver, grad_input_mask)
  solution: linalg_lstsq_jvp(self_p, b_p, self_t, b_t)
  output_differentiability: [True, False, False, False]

- name: lt_.Scalar(Tensor(a!) self, Scalar other) -> Tensor(a!)
  self: zeros_like(self)
  result: self_t.zero_()

- name: lt_.Tensor(Tensor(a!) self, Tensor other) -> Tensor(a!)
  self: zeros_like(self)
  other: zeros_like(other)
  result: self_t.zero_()

- name: linalg_lu_factor_ex(Tensor A, *, bool pivot=True, bool check_errors=False) -> (Tensor LU, Tensor pivots, Tensor info)
  A: lu_factor_ex_backward(grad, LU, pivots, pivot)
  LU: lu_factor_ex_jvp(A_t, LU, pivots, pivot)
  output_differentiability: [True, False, False]

- name: linalg_lu(Tensor A, *, bool pivot=True) -> (Tensor P, Tensor L, Tensor U)
  A: linalg_lu_backward(grad_L, grad_U, P, L, U, pivot)
  L: std::get<0>(linalg_lu_jvp(A_t, P, L, U, pivot))
  U: std::get<1>(linalg_lu_jvp(A_t, P, L, U, pivot))
  output_differentiability: [False, True, True]

- name: lu_solve(Tensor self, Tensor LU_data, Tensor LU_pivots) -> Tensor
  self, LU_data: lu_solve_backward(grad, result, LU_data, LU_pivots, grad_input_mask)
  result: lu_solve_jvp(result, LU_data_p, LU_data_t, self_t, LU_pivots)

- name: lu_unpack(Tensor LU_data, Tensor LU_pivots, bool unpack_data=True, bool unpack_pivots=True) -> (Tensor P, Tensor L, Tensor U)
  LU_data: lu_unpack_backward(grad_L, grad_U, LU_data.size(-2), LU_data.size(-1))
  LU_pivots: non_differentiable
  L: "LU_data_t.size(-2) >= LU_data_t.size(-1) ? LU_data_t.tril(-1) : LU_data_t.narrow(-1, 0, LU_data_t.size(-2)).tril(-1)"
  U: "LU_data_t.size(-1) >= LU_data_t.size(-2) ? LU_data_t.triu() : LU_data_t.narrow(-2, 0, LU_data_t.size(-1)).triu()"
  output_differentiability: [False, True, True]

- name: masked_fill.Scalar(Tensor self, Tensor mask, Scalar value) -> Tensor
  self: grad.masked_fill(mask, 0)
  mask: non_differentiable
  result: self_t.masked_fill(mask, 0)

- name: masked_fill.Tensor(Tensor self, Tensor mask, Tensor value) -> Tensor
  self: grad.masked_fill(mask, 0)
  value: at::where(mask, grad, zeros_like(grad)).sum()
  mask: non_differentiable
  result: self_t.masked_fill(mask, value_t)

- name: masked_scatter(Tensor self, Tensor mask, Tensor source) -> Tensor
  self: grad.masked_fill(mask, 0)
  source: masked_scatter_backward(grad, mask, source.sizes())
  mask: non_differentiable
  result: self_t.masked_scatter(mask, source_t)

- name: masked_select(Tensor self, Tensor mask) -> Tensor
  self: masked_select_backward(grad, self, mask)
  mask: non_differentiable
  result: auto_linear

- name: linalg_matrix_exp(Tensor self) -> Tensor
  self: linalg_matrix_exp_differential(self, grad, /*adjoint*/ true)
  result: linalg_matrix_exp_differential(self_p, self_t, /*adjoint*/ false)

- name: max.dim(Tensor self, int dim, bool keepdim=False) -> (Tensor values, Tensor indices)
  self: value_selecting_reduction_backward(grad, dim, indices, self.sizes(), keepdim)
  values: gather_with_keepdimed_indices(self_t, dim, indices, keepdim)

- name: max(Tensor self) -> Tensor
  self: evenly_distribute_backward(grad, self, result)
  result: evenly_read_jvp(self_t, self_p, result)

- name: maximum(Tensor self, Tensor other) -> Tensor
  self: at::where(self == other, grad / 2, grad).masked_fill_(self < other, 0)
  other: at::where(self == other, grad / 2, grad).masked_fill_(self > other, 0)
  result: other_t + at::where(self_p == other_p, at::scalar_tensor(0.5, result.options()), (self_p > other_p).to(result.scalar_type())) * (self_t - other_t)

- name: fmax(Tensor self, Tensor other) -> Tensor
  self: grad.masked_fill((self >= other).logical_or_(other.isnan()).logical_not_(), 0)
  other: grad.masked_fill((self >= other).logical_or_(other.isnan()), 0)
  result: other_t + (self_p > other_p).logical_or_(other_p.isnan()) * (self_t - other_t)

- name: mean(Tensor self, *, ScalarType? dtype=None) -> Tensor
  self: grad.expand(self.sizes()).to(self.scalar_type()) / self.numel()
  result: auto_linear

- name: mean.dim(Tensor self, int[1] dim, bool keepdim=False, *, ScalarType? dtype=None) -> Tensor
  self: sum_backward(grad, self.sizes(), dim, keepdim).to(self.scalar_type()) / _safe_size(self.sizes(), dim)
  result: auto_linear

- name: median(Tensor self) -> Tensor
  self: evenly_distribute_backward(grad, self, result)
  result: evenly_read_jvp(self_t, self_p, result)

- name: nanmedian(Tensor self) -> Tensor
  self: evenly_distribute_backward(grad, self, result)
  result: evenly_read_jvp(self_t, self_p, result)

# This is in theory incorrect in the following case:
#   sorted list: [..., a, b, b, ..., b, b, c, ...] with median = b and the value
#                            |                     at middle position of the
#                            |                     list between two `b`s. E.g.,
#                            |
#                            ^the middle position
# The gradient exists and is essentially 0 in this case.
#
# In case where the middle position is at the boundary of `b` range, e.g.,
#   sorted list: [..., a, b, b, ..., b, b, c, ...]
#                                       |
#                                       ^the middle position
# The backward implementation is correct in the sense that it returns the
# subgradient on one side.
- name: median.dim(Tensor self, int dim, bool keepdim=False) -> (Tensor values, Tensor indices)
  self: value_selecting_reduction_backward(grad, dim, indices, self.sizes(), keepdim)
  values: gather_with_keepdimed_indices(self_t, dim, indices, keepdim)

- name: nanmedian.dim(Tensor self, int dim, bool keepdim=False) -> (Tensor values, Tensor indices)
  self: value_selecting_reduction_backward(grad, dim, indices, self.sizes(), keepdim)
  values: gather_with_keepdimed_indices(self_t, dim, indices, keepdim)

- name: min.dim(Tensor self, int dim, bool keepdim=False) -> (Tensor values, Tensor indices)
  self: value_selecting_reduction_backward(grad, dim, indices, self.sizes(), keepdim)
  values: gather_with_keepdimed_indices(self_t, dim, indices, keepdim)

- name: min(Tensor self) -> Tensor
  self: evenly_distribute_backward(grad, self, result)
  result: evenly_read_jvp(self_t, self_p, result)

- name: minimum(Tensor self, Tensor other) -> Tensor
  self: at::where(self == other, grad / 2, grad).masked_fill_(self > other, 0)
  other: at::where(self == other, grad / 2, grad).masked_fill_(self < other, 0)
  result: other_t + at::where(self_p == other_p, at::scalar_tensor(0.5, result.options()), (self_p < other_p).to(result.scalar_type())) * (self_t - other_t)

- name: fmin(Tensor self, Tensor other) -> Tensor
  self: grad.masked_fill((self <= other).logical_or_(other.isnan()).logical_not_(), 0)
  other: grad.masked_fill((self <= other).logical_or_(other.isnan()), 0)
  result: other_t + (self_p <= other_p).logical_or_(other_p.isnan()) * (self_t - other_t)

- name: amax(Tensor self, int[1] dim=[], bool keepdim=False) -> Tensor
  self: scale_grad_by_count(restore_reduced_dims(grad, dim, keepdim), restore_reduced_dims(result, dim, keepdim) == self, dim)
  result: amaxamin_jvp(self_p, self_t, result, dim, keepdim)

- name: amin(Tensor self, int[1] dim=[], bool keepdim=False) -> Tensor
  self: scale_grad_by_count(restore_reduced_dims(grad, dim, keepdim), restore_reduced_dims(result, dim, keepdim) == self, dim)
  result: amaxamin_jvp(self_p, self_t, result, dim, keepdim)

- name: mm(Tensor self, Tensor mat2) -> Tensor
  self: mm_mat1_backward(grad, mat2, self.sizes(), self.strides(), self.layout(), 1)
  mat2: mm_mat2_backward(grad, self, mat2.sizes(), mat2.strides(), mat2.layout(), 1)
  result: at::mm(self_t, mat2_p) + at::mm(self_p, mat2_t)

- name: mode(Tensor self, int dim=-1, bool keepdim=False) -> (Tensor values, Tensor indices)
  self: value_selecting_reduction_backward(grad, dim, indices, self.sizes(), keepdim)
  values: gather_with_keepdimed_indices(self_t, dim, indices, keepdim)

- name: mul.Tensor(Tensor self, Tensor other) -> Tensor
  self: mul_tensor_backward(grad, other, self.scalar_type())
  other: mul_tensor_backward(grad, self, other.scalar_type())
  result: other_t * self_p + self_t * other_p

- name: mul.Scalar(Tensor self, Scalar other) -> Tensor
  self: mul_tensor_backward(grad, at::scalar_to_tensor(other), self.scalar_type())
  result: self_t * other

- name: mv(Tensor self, Tensor vec) -> Tensor
  self: grad.ger(vec.conj())
  vec: self.conj().t().mv(grad)
  result: mv(self_t, vec_p) + mv(self_p, vec_t)

- name: mvlgamma(Tensor self, int p) -> Tensor
  self: mvlgamma_backward(grad, self, p)
  result: auto_element_wise

- name: nan_to_num(Tensor self, float? nan=None, float? posinf=None, float? neginf=None) -> Tensor
  self: grad * at::isfinite(self)
  result: auto_element_wise

- name: native_batch_norm(Tensor input, Tensor? weight, Tensor? bias, Tensor? running_mean, Tensor? running_var, bool training, float momentum, float eps) -> (Tensor, Tensor, Tensor)
  input, weight, bias: "grad.defined() ? native_batch_norm_backward(grad, input, weight, running_mean, running_var, result1, result2, training, eps, grad_input_mask) : std::tuple<Tensor, Tensor, Tensor>()"
  result0: batch_norm_jvp(input_p, input_t, weight_p, weight_t, bias_p, bias_t, running_mean, running_var, result1, result2, training, eps)

- name: native_batch_norm_backward(Tensor grad_out, Tensor input, Tensor? weight, Tensor? running_mean, Tensor? running_var, Tensor? save_mean, Tensor? save_invstd, bool train, float eps, bool[3] output_mask) -> (Tensor, Tensor, Tensor)
  input, weight, grad_out: batchnorm_double_backward(input, weight, grads[0], grads[1], grads[2], grad_out, running_mean, running_var, train, eps, save_mean, save_invstd, grad_input_mask)
  save_mean: not_implemented("native_batch_norm_backward save_mean")
  save_invstd: not_implemented("native_batch_norm_backward save_invstd")

- name: native_layer_norm(Tensor input, int[] normalized_shape, Tensor? weight, Tensor? bias, float eps) -> (Tensor, Tensor, Tensor)
  input, weight, bias: "grad.defined() ? native_layer_norm_backward(grad, input, normalized_shape, result1, result2, weight, bias, grad_input_mask) : std::tuple<Tensor, Tensor, Tensor>()"
  result0: layer_norm_jvp(input_p, input_t, weight_p, weight_t, bias_p, bias_t, result1, result2, normalized_shape)

- name: native_layer_norm_backward(Tensor grad_out, Tensor input, int[] normalized_shape, Tensor mean, Tensor rstd, Tensor? weight, Tensor? bias, bool[3] output_mask) -> (Tensor, Tensor, Tensor)
  input, weight, grad_out: layer_norm_double_backward(input, weight, grads[0], grads[1], grads[2], grad_out, mean, rstd, normalized_shape, grad_input_mask)
  bias: Tensor()
  mean: not_implemented("native_layer_norm_backward mean")
  rstd: not_implemented("native_layer_norm_backward rstd")

- name: native_group_norm(Tensor input, Tensor? weight, Tensor? bias, int N, int C, int HxW, int group, float eps) -> (Tensor, Tensor, Tensor)
  input, weight, bias: "GradMode::is_enabled() || grads[1].defined() || grads[2].defined() ? infinitely_differentiable_native_group_norm_backward(grads[0], grads[1], grads[2], input, result1, result2, weight, N, C, HxW, group, eps, grad_input_mask) : (grads[0].defined() ? native_group_norm_backward(grads[0].is_contiguous() ? grads[0] : grads[0].contiguous(), input.is_contiguous() ? input : input.contiguous(), result1, result2, weight, N, C, HxW, group, grad_input_mask) : std::tuple<Tensor, Tensor, Tensor>())"
  result0: group_norm_jvp(input_p, input_t, weight_p, weight_t, bias_p, bias_t, result1, result2, group)
  result1: group_norm_mean_jvp(input_t, result1, group)
  result2: group_norm_invstd_jvp(input_p, input_t, result1, result2, group)

- name: ne_.Scalar(Tensor(a!) self, Scalar other) -> Tensor(a!)
  self: zeros_like(self)
  result: self_t.zero_()

- name: ne_.Tensor(Tensor(a!) self, Tensor other) -> Tensor(a!)
  self: zeros_like(self)
  other: zeros_like(other)
  result: self_t.zero_()

- name: neg(Tensor self) -> Tensor
  self: grad.neg()
  result: auto_element_wise

- name: nextafter(Tensor self, Tensor other) -> Tensor
  self: not_implemented("nextafter")
  other: not_implemented("nextafter")

- name: norm.Scalar(Tensor self, Scalar p=2) -> Tensor
  self: norm_backward(grad, self, p, result)
  result: norm_jvp(self_p, self_t, p, result)

- name: norm.ScalarOpt_dim(Tensor self, Scalar? p, int[1] dim, bool keepdim=False) -> Tensor
  self: norm_backward(grad, self, p, result, dim, keepdim)
  result: norm_jvp(self_p, self_t, p, result, dim, keepdim)

- name: norm.ScalarOpt_dtype(Tensor self, Scalar? p, *, ScalarType dtype) -> Tensor
  self: norm_backward(grad, self.to(grad.scalar_type()), p, result)
  result: norm_jvp(self_p, self_t, p, result)

- name: norm.ScalarOpt_dim_dtype(Tensor self, Scalar? p, int[1] dim, bool keepdim, *, ScalarType dtype) -> Tensor
  self: norm_backward(grad, self.to(grad.scalar_type()), p, result, dim, keepdim)
  result: norm_jvp(self_p, self_t, p, result, dim, keepdim)

- name: linalg_vector_norm(Tensor self, Scalar ord=2, int[1]? dim=None, bool keepdim=False, *, ScalarType? dtype=None) -> Tensor
  self: linalg_vector_norm_backward(grad, self, ord, result, dim, keepdim)
  result: linalg_vector_norm_jvp(self_p, self_t, ord, result, dim, keepdim)

- name: _pdist_forward(Tensor self, float p=2) -> Tensor
  self: _pdist_backward(grad, self, p, result)

- name: _pdist_backward(Tensor grad, Tensor self, float p, Tensor pdist) -> Tensor
  grad: not_implemented("_pdist_backward")
  self: not_implemented("_pdist_backward")
  pdist: not_implemented("_pdist_backward")

- name: _euclidean_dist(Tensor x1, Tensor x2) -> Tensor
  x1, x2: _euclidean_dist_backward(grad, x1, x2, result)

- name: _cdist_forward(Tensor x1, Tensor x2, float p, int? compute_mode) -> Tensor
  x1: _cdist_backward(grad.contiguous(), x1, x2, p, result)
  x2: _cdist_backward(grad.mT().contiguous(), x2, x1, p, result.mT().contiguous())

- name: _cdist_backward(Tensor grad, Tensor x1, Tensor x2, float p, Tensor cdist) -> Tensor
  grad: not_implemented("_cdist_backward")
  x1: not_implemented("_cdist_backward")
  x2: not_implemented("_cdist_backward")
  cdist: not_implemented("_cdist_backward")

- name: normal.Tensor_float(Tensor mean, float std=1, *, Generator? generator=None) -> Tensor
  mean: non_differentiable
  output_differentiability: [False]

- name: normal.float_Tensor(float mean, Tensor std, *, Generator? generator=None) -> Tensor
  std: non_differentiable
  output_differentiability: [False]

- name: normal.Tensor_Tensor(Tensor mean, Tensor std, *, Generator? generator=None) -> Tensor
  mean: non_differentiable
  std: non_differentiable
  output_differentiability: [False]

- name: linalg_householder_product(Tensor input, Tensor tau) -> Tensor
  input, tau: householder_product_backward(grad, result, input, tau)
  result: householder_product_jvp(input_t, tau_t, result, input_p, tau_p)

- name: ormqr(Tensor self, Tensor input2, Tensor input3, bool left=True, bool transpose=False) -> Tensor
  self: not_implemented("ormqr")
  input2: not_implemented("ormqr")
  input3: not_implemented("ormqr")

- name: permute(Tensor(a) self, int[] dims) -> Tensor(a)
  self: permute_backwards(grad, dims)
  result: auto_linear

- name: poisson(Tensor self, Generator? generator=None) -> Tensor
  self: non_differentiable
  output_differentiability: [False]

- name: pow.Tensor_Scalar(Tensor self, Scalar exponent) -> Tensor
  self: pow_backward(grad, self, exponent)
  result: auto_element_wise

- name: pow.Tensor_Tensor(Tensor self, Tensor exponent) -> Tensor
  self: pow_backward_self(grad, self, exponent)
  exponent: pow_backward_exponent(grad, self, exponent, result)
  result: (pow_backward_self(self_t.conj(), self_p, exponent_p) + pow_backward_exponent(exponent_t.conj(), self_p, exponent_p, result)).conj()

- name: pow.Scalar(Scalar self, Tensor exponent) -> Tensor
  exponent: pow_backward_exponent(grad, self, exponent, result)
  result: auto_element_wise

- name: prod(Tensor self, *, ScalarType? dtype=None) -> Tensor
  self: prod_backward(grad, self.to(grad.scalar_type()), result)
  result: (prod_backward(at::ones({}, result.options()).expand_as(result), self_p.to(result.scalar_type()), result) * self_t.conj()).sum().conj()

- name: prod.dim_int(Tensor self, int dim, bool keepdim=False, *, ScalarType? dtype=None) -> Tensor
  self: prod_backward(grad, self.to(grad.scalar_type()), result, dim, keepdim)
  result: (prod_backward(at::ones({}, result.options()).expand_as(result), self_p.to(result.scalar_type()), result, dim, keepdim) * self_t.conj()).sum(dim, keepdim).conj()

- name: put_(Tensor(a!) self, Tensor index, Tensor source, bool accumulate=False) -> Tensor(a!)
  self: "accumulate ? grad : grad.put(index, zeros_like(source), false)"
  index: non_differentiable
  source: grad.take(index).reshape_as(source)
  result: auto_linear  # It is affine, but sure

- name: linalg_qr(Tensor A, str mode='reduced') -> (Tensor Q, Tensor R)
  A: linalg_qr_backward(grad_Q, grad_R, Q, R, mode)
  Q, R: linalg_qr_jvp(A_t, Q, R, mode)

- name: rad2deg(Tensor self) -> Tensor
  self: rad2deg_backward(grad)
  result: auto_element_wise

- name: reciprocal(Tensor self) -> Tensor
  self: -grad * (result * result).conj()
  result: auto_element_wise

- name: remainder.Scalar(Tensor self, Scalar other) -> Tensor
  self: grad
  result: auto_element_wise

- name: remainder.Tensor(Tensor self, Tensor other) -> Tensor
  self: grad
  other: -grad * self.div(other, /*rounding_mode=*/"floor")
  result: self_t - other_t * self_p.div(other_p, /*rounding_mode=*/"floor")

- name: renorm(Tensor self, Scalar p, int dim, Scalar maxnorm) -> Tensor
  self: renorm_backward(grad, self, p, dim, maxnorm)

- name: repeat(Tensor self, int[] repeats) -> Tensor
  self: repeat_backward(grad, repeats, self.sizes())
  result: auto_linear

- name: special_entr(Tensor self) -> Tensor
  self: grad * (-(1 + self.log()))
  result: auto_element_wise

- name: special_ndtri(Tensor self) -> Tensor
  self: grad * std::sqrt(2 * M_PI) * (result.square() / 2).exp()
  result: auto_element_wise

- name: special_log_ndtr(Tensor self) -> Tensor
  self: grad / std::sqrt(2 * M_PI) * (result + self.pow(2) / 2).neg().exp()
  result: auto_element_wise

# [Note: Sometimes view derivatives]
# The following situation applies to other operations as well.
# TODO: This note is only referenced once by to_dense. Make this
# more generic if it's been referenced more than once.
#
# DO NOT define a backward for reshape!
# reshape is special in that it sometimes returns a view, and sometimes not.
# Defining a backward will make codegen spit out the forward call as
#     as_variable(baseType->reshape(self)),
# making it impossible (hard) to detect when it is actually a view.
# - name: reshape(Tensor self, IntArrayRef shape)

- name: _reshape_alias(Tensor(a) self, int[] size, int[] stride) -> Tensor(a)
  self: grad.reshape(self.sizes())
  result: auto_linear

- name: round(Tensor self) -> Tensor
  self: zeros_like(grad)
  result: auto_element_wise

- name: round.decimals(Tensor self, *, int decimals) -> Tensor
  self: zeros_like(grad)
  result: auto_element_wise

- name: rsqrt(Tensor self) -> Tensor
  self: -0.5 * grad * result.pow(3).conj()
  result: auto_element_wise

- name: scatter.src(Tensor self, int dim, Tensor index, Tensor src) -> Tensor
  self: grad.scatter(dim, index, 0)
  index: non_differentiable
  src: grad.gather(dim, index)
  result: self_t.scatter(dim, index, src_t)

- name: scatter.value(Tensor self, int dim, Tensor index, Scalar value) -> Tensor
  self: grad.scatter(dim, index, 0)
  index: non_differentiable
  result: self_t.scatter(dim, index, 0)

- name: scatter_add(Tensor self, int dim, Tensor index, Tensor src) -> Tensor
  self: grad
  index: non_differentiable
  src: grad.gather(dim, index)
  result: scatter_add(self_t, dim, index, src_t)

- name: select.int(Tensor(a) self, int dim, int index) -> Tensor(a)
  self: select_backward(grad, self.sizes(), dim, index)
  result: auto_linear

- name: select_backward(Tensor grad_output, int[] input_sizes, int dim, int index) -> Tensor
  grad_output: grad.select(dim, index)
  result: auto_linear

- name: sigmoid(Tensor self) -> Tensor
  self: sigmoid_backward(grad, result)
  result: auto_element_wise

- name: logit(Tensor self, float? eps=None) -> Tensor
  self: "GradMode::is_enabled() ? infinitely_differentiable_logit_backward(grad, self, eps) : logit_backward(grad, self, eps)"
  result: auto_element_wise

- name: sign(Tensor self) -> Tensor
  self: zeros_like(grad)
  result: auto_element_wise

- name: sgn(Tensor self) -> Tensor
  self: sgn_backward(self, grad, result)
  # Cannot use auto_element_wise here because the Jacobian is *not* Hermitian
  # The function is not holomorphic, so there's no reason for its Jacobian to be Hermitian
  # auto_element_wise has a name that's a bit deceiving in the complex case
  result: sgn_jvp(self_p, self_t, result)

- name: sin(Tensor self) -> Tensor
  self: grad * self.cos().conj()
  result: auto_element_wise

- name: sinc(Tensor self) -> Tensor
  self: sinc_backward(grad, self)
  result: auto_element_wise

- name: sinh(Tensor self) -> Tensor
  self: grad * self.cosh().conj()
  result: auto_element_wise

- name: slice.Tensor(Tensor(a) self, int dim=0, int? start=None, int? end=None, int step=1) -> Tensor(a)
  self: slice_backward_wrapper(grad, self.sizes(), dim, start, end, step)
  result: auto_linear

- name: slice_backward(Tensor grad_output, int[] input_sizes, int dim, int start, int end, int step) -> Tensor
  grad_output: grad.slice(dim, start, end, step)
  result: auto_linear

- name: slice_scatter(Tensor self, Tensor src, int dim=0, int? start=None, int? end=None, int step=1) -> Tensor
  self: slice_scatter(grad, zeros_like(src), dim, start, end, step)
  src: grad.slice(dim, start, end, step)
  result: auto_linear

- name: select_scatter(Tensor self, Tensor src, int dim, int index) -> Tensor
  self: select_scatter(grad, zeros_like(src), dim, index)
  src: grad.select(dim, index)
  result: auto_linear

- name: diagonal_scatter(Tensor self, Tensor src, int offset=0, int dim1=0, int dim2=1) -> Tensor
  self: diagonal_scatter(grad, zeros_like(src), offset, dim1, dim2)
  src: grad.diagonal(offset, dim1, dim2)
  result: auto_linear

- name: slogdet(Tensor self) -> (Tensor sign, Tensor logabsdet)
  self: slogdet_backward(grad, self, sign, logabsdet)
  output_differentiability: [false, true]

- name: linalg_slogdet(Tensor self) -> (Tensor sign, Tensor logabsdet)
  self: slogdet_backward(grad, self, sign, logabsdet)
  output_differentiability: [false, true]

- name: linalg_solve(Tensor input, Tensor other) -> Tensor
  input: solve_backward_A(grad, other, input, result)
  other: solve_backward_self(grad, other, input)
  result: solve_jvp(result, input_p, input_t, other_t)

- name: sort(Tensor self, int dim=-1, bool descending=False) -> (Tensor values, Tensor indices)
  self: value_selecting_reduction_backward(grad, dim, indices, self.sizes(), true)
  output_differentiability: [True, False]
  values: gather_with_keepdimed_indices(self_t, dim, indices, true)

- name: sort.stable(Tensor self, *, bool? stable, int dim=-1, bool descending=False) -> (Tensor values, Tensor indices)
  self: value_selecting_reduction_backward(grad, dim, indices, self.sizes(), true)
  output_differentiability: [True, False]
  values: gather_with_keepdimed_indices(self_t, dim, indices, true)

- name: split.Tensor(Tensor(a -> *) self, int split_size, int dim=0) -> Tensor(a)[]
  self: split_backward(grads, split_size, dim, self.sizes(), self.options())
  result: auto_linear

- name: unsafe_split.Tensor(Tensor self, int split_size, int dim=0) -> Tensor[]
  self: split_backward(grads, split_size, dim, self.sizes(), self.options())
  result: auto_linear

- name: split_with_sizes(Tensor(a -> *) self, int[] split_sizes, int dim=0) -> Tensor(a)[]
  self: split_with_sizes_backward(grads, split_sizes, dim, self.sizes(), self.options())
  result: auto_linear

- name: unsafe_split_with_sizes(Tensor self, int[] split_sizes, int dim=0) -> Tensor[]
  self: split_with_sizes_backward(grads, split_sizes, dim, self.sizes(), self.options())
  result: auto_linear

- name: sqrt(Tensor self) -> Tensor
  self: grad / (2 * result.conj())
  result: auto_element_wise

- name: squeeze(Tensor(a) self) -> Tensor(a)
  self: unsqueeze_to(grad, self.sizes())
  result: auto_linear

- name: squeeze.dim(Tensor(a) self, int dim) -> Tensor(a)
  self: unsqueeze_to(grad, dim, self.sizes())
  result: auto_linear

- name: squeeze_(Tensor(a!) self) -> Tensor(a!)
  self: unsqueeze_to(grad, self.sizes())
  result: auto_linear

- name: squeeze_.dim(Tensor(a!) self, int dim) -> Tensor(a!)
  self: unsqueeze_to(grad, dim, self.sizes())
  result: auto_linear

- name: std.correction(Tensor self, int[1]? dim, *, int? correction, bool keepdim=False) -> Tensor
  self: std_backward(result, grad, self, dim, correction, keepdim)
  result: handle_r_to_c(result.scalar_type(), var_jvp(self_t, self_p, result, dim, correction, keepdim) / (2 * result))

- name: std_mean.correction(Tensor self, int[1]? dim, *, int? correction, bool keepdim=False) -> (Tensor, Tensor)
  self: var_std_mean_backward(grads, self, result0, result1, dim, correction, keepdim, true)

- name: sub.Tensor(Tensor self, Tensor other, *, Scalar alpha=1) -> Tensor
  self: handle_r_to_c(self.scalar_type(), grad)
  other: handle_r_to_c(other.scalar_type(), maybe_multiply(-grad, alpha.conj()))
  result: self_t - maybe_multiply(other_t, alpha)

- name: sub.Scalar(Tensor self, Scalar other, Scalar alpha=1) -> Tensor
  self: handle_r_to_c(self.scalar_type(), grad)
  result: auto_element_wise

- name: rsub.Tensor(Tensor self, Tensor other, *, Scalar alpha=1) -> Tensor
  self: handle_r_to_c(self.scalar_type(), maybe_multiply(-grad, alpha.conj()))
  other: handle_r_to_c(other.scalar_type(), grad)
  result: -maybe_multiply(self_t, alpha) + other_t

- name: rsub.Scalar(Tensor self, Scalar other, Scalar alpha=1) -> Tensor
  self: handle_r_to_c(self.scalar_type(), maybe_multiply(-grad, alpha.conj()))
  result: auto_element_wise

- name: sum(Tensor self, *, ScalarType? dtype=None) -> Tensor
  self: grad.expand(self.sizes())
  result: auto_linear

- name: sum.dim_IntList(Tensor self, int[1] dim, bool keepdim=False, *, ScalarType? dtype=None) -> Tensor
  self: sum_backward(grad, self.sizes(), dim, keepdim)
  result: auto_linear

- name: nansum(Tensor self, int[1] dim=[], bool keepdim=False, *, ScalarType? dtype=None) -> Tensor
  self: nansum_backward(grad.to(self.scalar_type()), self, dim, keepdim)
  result: at::where(self_p.isnan(), 0, self_t).sum(dim, keepdim, dtype)

# We never call _linalg_svd with compute_uv=False in an autograd context, so we don't even consider it here
- name: _linalg_svd(Tensor A, bool full_matrices=False, bool compute_uv=True) -> (Tensor U, Tensor S, Tensor Vh)
  A: "svd_backward(full_matrices && grad_U.defined() ? grad_U.narrow(-1, 0, S.size(-1)) : grad_U,
                   grad_S,
                   full_matrices && grad_Vh.defined() ? grad_Vh.narrow(-2, 0, S.size(-1)) : grad_Vh,
                   full_matrices ? U.narrow(-1, 0, S.size(-1)) : U,
                   S,
                   full_matrices ? Vh.narrow(-2, 0, S.size(-1)) : Vh)"
  U, S, Vh: linalg_svd_jvp(A_t, U, S, Vh, full_matrices)

- name: symeig(Tensor self, bool eigenvectors=False, bool upper=True) -> (Tensor eigenvalues, Tensor eigenvectors)
  self: linalg_eig_backward(grads[0], grads[1], eigenvalues, eigenvectors_return, /*is_hermitian=*/true, /*symeig_eigenvector=*/eigenvectors)

- name: linalg_eigh(Tensor self, str UPLO="L") -> (Tensor eigenvalues, Tensor eigenvectors)
  self: linalg_eig_backward(grads[0], grads[1], eigenvalues, eigenvectors, /*is_hermitian=*/true)
  eigenvalues, eigenvectors: linalg_eig_jvp(self_t, eigenvalues, eigenvectors, /*is_hermitian=*/true)

- name: linalg_eig(Tensor self) -> (Tensor eigenvalues, Tensor eigenvectors)
  self: handle_r_to_c(self.scalar_type(), linalg_eig_backward(grads[0], grads[1], eigenvalues, eigenvectors, /*is_hermitian=*/false))
  eigenvalues, eigenvectors: linalg_eig_jvp(self_t, eigenvalues, eigenvectors, /*is_hermitian=*/false)

- name: t(Tensor(a) self) -> Tensor(a)
  self: grad.t()
  result: auto_linear

- name: t_(Tensor(a!) self) -> Tensor(a!)
  self: grad.t()
  result: auto_linear

- name: one_hot(Tensor self, int num_classes=-1) -> Tensor
  self: non_differentiable

- name: flip(Tensor self, int[] dims) -> Tensor
  self: grad.flip(dims)
  result: auto_linear

- name: roll(Tensor self, int[1] shifts, int[1] dims=[]) -> Tensor
  self: grad.roll(fmap(reverse_list(shifts), [](int64_t i){return -i;}), reverse_list(dims))
  result: auto_linear

- name: rot90(Tensor self, int k=1, int[] dims=[0,1]) -> Tensor
  self: grad.rot90(-k, dims)
  result: auto_linear

- name: take(Tensor self, Tensor index) -> Tensor
  self: zeros_like(self).put_(index, grad, true)
  index: non_differentiable
  result: auto_linear

- name: tan(Tensor self) -> Tensor
  self: grad * (1 + result.pow(2)).conj()
  result: auto_element_wise

- name: tanh(Tensor self) -> Tensor
  self: tanh_backward(grad, result)
  result: auto_element_wise

- name: topk(Tensor self, int k, int dim=-1, bool largest=True, bool sorted=True) -> (Tensor values, Tensor indices)
  self: value_selecting_reduction_backward(grad, dim, indices, self.sizes(), true)
  output_differentiability: [True, False]
  values: gather(self_t, dim, indices)

- name: trace(Tensor self) -> Tensor
  self: trace_backward(grad, self.sizes())
  result: auto_linear

- name: transpose.int(Tensor(a) self, int dim0, int dim1) -> Tensor(a)
  self: grad.transpose(dim0, dim1)
  result: auto_linear

- name: transpose_(Tensor(a!) self, int dim0, int dim1) -> Tensor(a!)
  self: grad.transpose(dim0, dim1)
  result: auto_linear

- name: triangular_solve(Tensor self, Tensor A, bool upper=True, bool transpose=False, bool unitriangular=False) -> (Tensor solution, Tensor cloned_coefficient)
  self, A: triangular_solve_backward(grad_solution, grad_cloned_coefficient, self, A, solution, upper, transpose, unitriangular, grad_input_mask)
  solution: triangular_solve_jvp(solution, A_p, A_t, self_t, upper, transpose, unitriangular)
  cloned_coefficient: A_t

- name: linalg_solve_triangular(Tensor self, Tensor B, *, bool upper, bool left=True, bool unitriangular=False) -> Tensor
  self, B: linalg_solve_triangular_backward(grad, self, result, upper, left, unitriangular, grad_input_mask)
  result: linalg_solve_triangular_forward_AD(self_t, B_t, self_p, result, upper, left, unitriangular)

- name: tril(Tensor self, int diagonal=0) -> Tensor
  self: grad.tril(diagonal)
  result: auto_linear

- name: triu(Tensor self, int diagonal=0) -> Tensor
  self: grad.triu(diagonal)
  result: auto_linear

- name: trunc(Tensor self) -> Tensor
  self: zeros_like(grad)
  result: auto_element_wise

# DO NOT define a backward for to_dense
# See [Note: Sometimes view derivatives]
# - name: to_dense(Tensor self, ScalarType? dtype=None) -> Tensor
#
- name: _to_dense(Tensor self, ScalarType? dtype=None) -> Tensor
  self: to_dense_backward(grad, self)

- name: to_sparse(Tensor self) -> Tensor
  self: grad.to_dense()

- name: to_sparse.sparse_dim(Tensor self, int sparse_dim) -> Tensor
  self: grad.to_dense()

- name: to_mkldnn(Tensor self, ScalarType? dtype=None) -> Tensor
  self: to_mkldnn_backward(grad, self)

- name: unfold(Tensor(a) self, int dimension, int size, int step) -> Tensor(a)
  self: unfold_backward(grad, self.sizes(), dimension, size, step)
  result: auto_linear

- name: unfold_backward(Tensor grad_in, int[] input_sizes, int dim, int size, int step) -> Tensor
  grad_in: grad.unfold(dim, size, step)
  result: auto_linear

- name: uniform_(Tensor(a!) self, float from=0, float to=1, *, Generator? generator=None) -> Tensor(a!)
  self: zeros_like(grad)
  result: self_t.zero_()

- name: _unique(Tensor self, bool sorted=True, bool return_inverse=False) -> (Tensor, Tensor)
  output_differentiability: [True, False]
  self: not_implemented("_unique")

- name: unique_dim(Tensor self, int dim, bool sorted=True, bool return_inverse=False, bool return_counts=False) -> (Tensor, Tensor, Tensor)
  output_differentiability: [True, False, False]
  self: not_implemented("unique_dim")

- name: unique_consecutive(Tensor self, bool return_inverse=False, bool return_counts=False, int? dim=None) -> (Tensor, Tensor, Tensor)
  output_differentiability: [True, False, False]
  self: not_implemented("unique_consecutive")

- name: unique_dim_consecutive(Tensor self, int dim, bool return_inverse=False, bool return_counts=False) -> (Tensor, Tensor, Tensor)
  output_differentiability: [True, False, False]
  self: not_implemented("unique_dim_consecutive")

- name: _unique2(Tensor self, bool sorted=True, bool return_inverse=False, bool return_counts=False) -> (Tensor, Tensor, Tensor)
  output_differentiability: [True, False, False]
  self: not_implemented("_unique2")

- name: _unsafe_view(Tensor self, int[] size) -> Tensor
  self: grad.reshape(self.sizes())
  result: auto_linear

- name: lift(Tensor self) -> Tensor
  self: not_implemented("lift")

- name: unsqueeze(Tensor(a) self, int dim) -> Tensor(a)
  self: grad.squeeze(dim)
  result: auto_linear

- name: unsqueeze_(Tensor(a!) self, int dim) -> Tensor(a!)
  self: grad.squeeze(dim)
  result: auto_linear

- name: var.correction(Tensor self, int[1]? dim, *, int? correction, bool keepdim=False) -> Tensor
  self: var_backward(grad, self, dim, correction, keepdim)
  result: handle_r_to_c(result.scalar_type(), var_jvp(self_t, self_p, result, dim, correction, keepdim))

- name: var_mean.correction(Tensor self, int[1]? dim, *, int? correction, bool keepdim=False) -> (Tensor, Tensor)
  self: var_std_mean_backward(grads, self, result0, result1, dim, correction, keepdim, false)

- name: view(Tensor(a) self, int[] size) -> Tensor(a)
  self: grad.reshape(self.sizes())
  result: auto_linear

- name: view.dtype(Tensor(a) self, ScalarType dtype) -> Tensor(a)
  output_differentiability: [False]

- name: view_as_real(Tensor(a) self) -> Tensor(a)
  self: at::view_as_complex(grad.contiguous()) # gx0 + 1j * gx1
  result: at::view_as_real(self_t)

- name: view_as_complex(Tensor(a) self) -> Tensor(a)
  self: at::view_as_real(grad.contiguous().resolve_conj()) # [gx, gy]
  result: at::view_as_complex(self_t)

- name: where.self(Tensor condition, Tensor self, Tensor other) -> Tensor
  condition: non_differentiable
  self: where(condition, grad, zeros_like(grad))
  other: where(condition, zeros_like(grad), grad)
  result: where(condition, self_t, other_t)

# weight_norm_cuda_interface_backward does not have an explicitly defined derivative, so if we do happen
# to be running backward with create_graph=True, fall back to a backward function that uses
# differentiable ops.
- name: _weight_norm_interface(Tensor v, Tensor g, int dim=0) -> (Tensor, Tensor)
  v, g: "grad.defined() ? (GradMode::is_enabled() ? _weight_norm_differentiable_backward(grad.contiguous(), v, g, result1, dim) : _weight_norm_interface_backward(grad.contiguous(), v, g, result1, dim)) : std::tuple<Tensor, Tensor>()"

- name: zero_(Tensor(a!) self) -> Tensor(a!)
  self: zeros_like(grad)
  result: auto_linear

- name: sparse_mask(Tensor self, Tensor mask) -> Tensor
  self: grad.to_dense().sparse_mask(mask).to_dense()
  mask: non_differentiable

- name: _sparse_coo_tensor_with_dims_and_tensors(int sparse_dim, int dense_dim, int[] size, Tensor indices, Tensor values, *, ScalarType? dtype=None, Layout? layout=None, Device? device=None, bool? pin_memory=False) -> Tensor
  values: sparse_constructor_values_backward(grad, indices)

- name: _sparse_sum.dim(Tensor self, int[1] dim) -> Tensor
  self: at::_sparse_sum_backward(grad, self, dim)

- name: _standard_gamma(Tensor self, Generator? generator=None) -> Tensor
  self: grad * _standard_gamma_grad(self, result)

- name: _standard_gamma_grad(Tensor self, Tensor output) -> Tensor
  self: not_implemented("_standard_gamma_grad")

- name: values(Tensor(a) self) -> Tensor(a)
  self: at::_sparse_coo_tensor_unsafe(self.indices(), grad, self.sizes())._coalesced_(true)

# Why is _values() not differentiable?
# See NOTE [ Sparse: autograd and API ]
- name: _values(Tensor(a) self) -> Tensor(a)
  output_differentiability: [False]

# NN
- name: _trilinear(Tensor i1, Tensor i2, Tensor i3, int[] expand1, int[] expand2, int[] expand3, int[] sumdim, int unroll_dim=1) -> Tensor
  i1, i2, i3: _trilinear_backward(grad, i1, i2, i3, expand1, expand2, expand3, sumdim, grad_input_mask)
  result: "_trilinear(i1_t, i2_p, i3_p, expand1, expand2, expand3, sumdim, unroll_dim) +
           _trilinear(i1_p, i2_t, i3_p, expand1, expand2, expand3, sumdim, unroll_dim) +
           _trilinear(i1_p, i2_p, i3_t, expand1, expand2, expand3, sumdim, unroll_dim)"

- name: constant_pad_nd(Tensor self, int[] pad, Scalar value=0) -> Tensor
  self: constant_pad_nd_backward(grad, pad)
  result: constant_pad_nd(self_t, pad, 0)

- name: binary_cross_entropy(Tensor self, Tensor target, Tensor? weight=None, int reduction=Mean) -> Tensor
  self: binary_cross_entropy_backward(grad, self, target, weight, reduction)
  target: binary_cross_entropy_target_backward(grad, self, target, weight, reduction)
  result: "apply_loss_reduction(
               binary_cross_entropy_backward(self_t, self_p, target_p, weight, at::Reduction::None)
             + binary_cross_entropy_target_backward(target_t, self_p, target_p, weight, at::Reduction::None),
           reduction)"

- name: binary_cross_entropy_backward(Tensor grad_output, Tensor self, Tensor target, Tensor? weight=None, int reduction=Mean) -> Tensor
  self: binary_cross_entropy_double_backward(grad_output, grad, self, target, weight, reduction)
  target: binary_cross_entropy_double_backward_target(grad, grad_output, self, target, weight, reduction)
  grad_output: binary_cross_entropy_double_backward_grad_output(grad, self, target, weight, reduction)

- name: binary_cross_entropy_with_logits(Tensor self, Tensor target, Tensor? weight=None, Tensor? pos_weight=None, int reduction=Mean) -> Tensor
  self: binary_cross_entropy_with_logits_backward(grad, self, target, weight, pos_weight, reduction)
  target: binary_cross_entropy_with_logits_target_backward(grad, self, target, weight, pos_weight, reduction)
  result: "apply_loss_reduction(
               binary_cross_entropy_with_logits_backward(self_t, self_p, target_p, weight, pos_weight, at::Reduction::None)
             + binary_cross_entropy_with_logits_target_backward(target_t, self_p, target_p, weight, pos_weight, at::Reduction::None),
           reduction)"

- name: embedding(Tensor weight, Tensor indices, int padding_idx=-1, bool scale_grad_by_freq=False, bool sparse=False) -> Tensor
  indices: non_differentiable
  weight: embedding_backward(grad, indices, weight.size(0), padding_idx, scale_grad_by_freq, sparse)
  result: auto_linear

- name: embedding_dense_backward(Tensor grad_output, Tensor indices, int num_weights, int padding_idx, bool scale_grad_by_freq) -> Tensor
  grad_output: embedding_dense_double_backward(grad, indices, padding_idx)
  indices: non_differentiable

- name: _embedding_bag(Tensor weight, Tensor indices, Tensor offsets, bool scale_grad_by_freq=False, int mode=0, bool sparse=False, Tensor? per_sample_weights=None, bool include_last_offset=False, int padding_idx=-1) -> (Tensor, Tensor, Tensor, Tensor)
  indices: non_differentiable
  offsets: non_differentiable
  weight: _embedding_bag_backward(grad, indices, offsets, result1, result2, result3, weight.size(0), scale_grad_by_freq, mode, sparse, per_sample_weights, padding_idx)
  per_sample_weights: _embedding_bag_per_sample_weights_backward(grad, weight, indices, offsets, result1, mode, padding_idx)

- name: _embedding_bag_dense_backward(Tensor grad, Tensor indices, Tensor offset2bag, Tensor bag_size, Tensor maximum_indices, int num_weights, bool scale_grad_by_freq, int mode, Tensor? per_sample_weights, int padding_idx=-1) -> Tensor
  indices: non_differentiable
  offset2bag: non_differentiable
  bag_size: non_differentiable
  maximum_indices: non_differentiable

- name: embedding_renorm_(Tensor(a!) self, Tensor indices, float max_norm, float norm_type) -> Tensor(a!)
  indices: non_differentiable
  self: not_implemented("embedding_renorm")

- name: kl_div(Tensor self, Tensor target, int reduction=Mean, *, bool log_target=False) -> Tensor
  self: kl_div_backward(grad, self, target, reduction, log_target)
  target: kl_div_target_backward(grad, self, target, reduction, log_target)
  result: apply_loss_reduction(kl_div_backward(self_t, self_p, target_p, at::Reduction::None, log_target) +  kl_div_target_backward(target_t, self_p, target_p, at::Reduction::None, log_target), reduction)

- name: l1_loss(Tensor self, Tensor target, int reduction=Mean) -> Tensor
  self: l1_loss_backward(grad, self, target, reduction)
  target: l1_loss_backward(grad, target, self, reduction)
  result: apply_loss_reduction(l1_loss_backward(self_t.conj(), self_p, target_p, at::Reduction::None).conj() + l1_loss_backward(target_t.conj(), target_p, self_p, at::Reduction::None).conj(), reduction)

- name: mse_loss(Tensor self, Tensor target, int reduction=Mean) -> Tensor
  self: mse_loss_backward(grad, self, target, reduction)
  target: mse_loss_backward(grad, target, self, reduction)
  result: apply_loss_reduction(mse_loss_backward(self_t.conj(), self_p, target_p, at::Reduction::None).conj() + mse_loss_backward(target_t.conj(), target_p, self_p, at::Reduction::None).conj(), reduction)

- name: multi_margin_loss(Tensor self, Tensor target, Scalar p=1, Scalar margin=1, Tensor? weight=None, int reduction=Mean) -> Tensor
  self: multi_margin_loss_backward(grad, self, target, p, margin, weight, reduction)
  target: non_differentiable

- name: multilabel_margin_loss_forward(Tensor self, Tensor target, int reduction) -> (Tensor output, Tensor is_target)
  self: multilabel_margin_loss_backward(grad, self, target, reduction, is_target)
  target: non_differentiable

- name: nll_loss_forward(Tensor self, Tensor target, Tensor? weight, int reduction, int ignore_index) -> (Tensor output, Tensor total_weight)
  self: nll_loss_backward(grad, self, target, weight, reduction, ignore_index, total_weight)
  target: non_differentiable
  output: std::get<0>(nll_loss_forward(self_t, target, weight, reduction, ignore_index))

- name: nll_loss2d_forward(Tensor self, Tensor target, Tensor? weight, int reduction, int ignore_index) -> (Tensor output, Tensor total_weight)
  self: nll_loss2d_backward(grad, self, target, weight, reduction, ignore_index, total_weight)
  target: non_differentiable
  output: std::get<0>(nll_loss2d_forward(self_t, target, weight, reduction, ignore_index))

- name: smooth_l1_loss(Tensor self, Tensor target, int reduction=Mean, float beta=1.0) -> Tensor
  self: smooth_l1_loss_backward(grad, self, target, reduction, beta)
  target: smooth_l1_loss_backward(grad, target, self, reduction, beta)
  result: apply_loss_reduction(smooth_l1_loss_backward(self_t.conj(), self_p, target_p, at::Reduction::None, beta).conj() + smooth_l1_loss_backward(target_t.conj(), target_p, self_p, at::Reduction::None, beta).conj(), reduction)

- name: huber_loss(Tensor self, Tensor target, int reduction=Mean, float delta=1.0) -> Tensor
  self: huber_loss_backward(grad, self, target, reduction, delta)
  target: huber_loss_backward(grad, target, self, reduction, delta)
  result: apply_loss_reduction(huber_loss_backward(self_t.conj(), self_p, target_p, at::Reduction::None, delta).conj() + huber_loss_backward(target_t.conj(), target_p, self_p, at::Reduction::None, delta).conj(), reduction)

- name: soft_margin_loss(Tensor self, Tensor target, int reduction=Mean) -> Tensor
  self: soft_margin_loss_backward(grad, self, target, reduction)
  result: apply_loss_reduction(soft_margin_loss_backward(self_t.conj(), self_p, target, at::Reduction::None).conj(), reduction)

- name: relu(Tensor self) -> Tensor
  self: threshold_backward(grad, result, 0)
  result: auto_element_wise

- name: silu(Tensor self) -> Tensor
  self: "GradMode::is_enabled() ? infinitely_differentiable_silu_backward(grad, self) : silu_backward(grad, self)"
  result: auto_element_wise

- name: mish(Tensor self) -> Tensor
  self: "GradMode::is_enabled() ? infinitely_differentiable_mish_backward(grad, self) : mish_backward(grad, self)"
  result: auto_element_wise

- name: elu(Tensor self, Scalar alpha=1, Scalar scale=1, Scalar input_scale=1) -> Tensor
  self: elu_backward(grad, alpha, scale, input_scale, /* is_result */ false, self)
  result: auto_element_wise

- name: elu_(Tensor(a!) self, Scalar alpha=1, Scalar scale=1, Scalar input_scale=1) -> Tensor(a!)
  self: elu_backward(grad, alpha, scale, input_scale, /* is_result */ true, result)

- name: celu(Tensor self, Scalar alpha=1.0) -> Tensor
  self: elu_backward(grad, alpha, 1, 1.0/alpha.toFloat(), /* is_result */ false, self)
  result: auto_element_wise

- name: celu_(Tensor(a!) self, Scalar alpha=1.0) -> Tensor(a!)
  self: elu_backward(grad, alpha, 1, 1.0/alpha.toFloat(), /* is_result */ true, result)

- name: gelu(Tensor self, *, str approximate='none') -> Tensor
  self: gelu_backward(grad, self, approximate)
  result: auto_element_wise

- name: gelu_backward(Tensor grad_output, Tensor self, *, str approximate='none') -> Tensor
  grad_output: gelu_backward(grad, self, approximate)
  self: gelu_double_backward(grad, grad_output, self, approximate)
  result: gelu_backward(grad_output_t, self_p, approximate) + gelu_double_backward(self_t, grad_output_p, self_p, approximate)

- name: glu(Tensor self, int dim=-1) -> Tensor
  # TODO: glu_backward can benefit from forward result,
  # and forward ad/forward over reverse ad for that matter
  self: glu_backward(grad, self, dim)
  result: glu_jvp(result, self_p, self_t, dim)

- name: hardshrink(Tensor self, Scalar lambd=0.5) -> Tensor
  self: hardshrink_backward(grad, self, lambd)
  result: auto_element_wise

- name: hardshrink_backward(Tensor grad_out, Tensor self, Scalar lambd) -> Tensor
  grad_out: hardshrink_backward(grad, self, lambd)
  self: zeros_like(grad)
  result: at::where((self_p > lambd).logical_or(self_p < -lambd), grad_out_t, at::zeros({}, result.options()).expand_as(result))

- name: hardtanh(Tensor self, Scalar min_val=-1, Scalar max_val=1) -> Tensor
  self: hardtanh_backward(grad, self, min_val, max_val)
  result: auto_element_wise

- name: leaky_relu(Tensor self, Scalar negative_slope=0.01) -> Tensor
  self: leaky_relu_backward(grad, self, negative_slope, false)
  result: auto_element_wise

- name: leaky_relu_(Tensor(a!) self, Scalar negative_slope=0.01) -> Tensor(a!)
  self: leaky_relu_backward(grad, result, negative_slope, true)
  result: auto_element_wise

- name: log_sigmoid_forward(Tensor self) -> (Tensor output, Tensor buffer)
  self: log_sigmoid_backward(grad, self, buffer)
  output: auto_element_wise

- name: _log_softmax(Tensor self, int dim, bool half_to_float) -> Tensor
  self: _log_softmax_backward_data(grad, result, dim, self.scalar_type())
  result: self_t - logsumexp_jvp(self_p, self_t, {dim}, true)

- name: _sparse_log_softmax(Tensor self, int dim, bool half_to_float) -> Tensor
  self: _sparse_log_softmax_backward_data(grad, result, dim, self)

- name: _masked_softmax(Tensor self, Tensor mask, int? dim=None) -> Tensor
  self: _masked_softmax_backward(grad, result, mask, dim)
  mask: non_differentiable

- name: prelu(Tensor self, Tensor weight) -> Tensor
  self, weight: "grad.defined() ? prelu_backward(grad, self, weight) : std::tuple<Tensor, Tensor>()"
  result: prelu_jvp(self_p, self_t, weight_p, weight_t)

- name: prelu_backward(Tensor grad_output, Tensor self, Tensor weight) -> (Tensor, Tensor)
  grad_output, self, weight: prelu_double_backward(grads[0], grads[1], grad_output, self, weight)

- name: rrelu_with_noise(Tensor self, Tensor noise, Scalar lower=0.125, Scalar upper=0.3333333333333333, bool training=False, Generator? generator=None) -> Tensor
  self: rrelu_with_noise_backward(grad, self, noise, lower, upper, training, false)
  result: auto_element_wise


- name: rrelu_with_noise_(Tensor(a!) self, Tensor noise, Scalar lower=0.125, Scalar upper=0.3333333333333333, bool training=False, Generator? generator=None) -> Tensor(a!)
  self: rrelu_with_noise_backward(grad, result, noise, lower, upper, training, true)

- name: _softmax(Tensor self, int dim, bool half_to_float) -> Tensor
  self: _softmax_backward_data(grad, result, dim, self.scalar_type())
  result: result * (self_t - logsumexp_jvp(self_p, self_t, {dim}, true))

- name: _sparse_softmax(Tensor self, int dim, bool half_to_float) -> Tensor
  self: _sparse_softmax_backward_data(grad, result, dim, self)

- name: _sparse_sparse_matmul(Tensor self, Tensor other) -> Tensor
  self: sparse_sparse_matmul_backward(grad, self, other, 0)
  other: sparse_sparse_matmul_backward(grad, self, other, 1)

- name: softplus(Tensor self, Scalar beta=1, Scalar threshold=20) -> Tensor
  self: softplus_backward(grad, self, beta, threshold)
  result: auto_element_wise

- name: softshrink(Tensor self, Scalar lambd=0.5) -> Tensor
  self: softshrink_backward(grad, self, lambd)
  result: auto_element_wise

- name: threshold(Tensor self, Scalar threshold, Scalar value) -> Tensor
  self: threshold_backward(grad, self, threshold)
  result: auto_element_wise

- name: threshold_(Tensor(a!) self, Scalar threshold, Scalar value) -> Tensor(a!)
  self: threshold_backward(grad, result, threshold)
  result: auto_element_wise

- name: reflection_pad1d(Tensor self, int[2] padding) -> Tensor
  self: reflection_pad1d_backward(grad, self, padding)
  result: auto_linear

- name: reflection_pad2d(Tensor self, int[4] padding) -> Tensor
  self: reflection_pad2d_backward(grad, self, padding)
  result: auto_linear

- name: reflection_pad3d(Tensor self, int[6] padding) -> Tensor
  self: reflection_pad3d_backward(grad, self, padding)
  result: auto_linear

- name: replication_pad1d(Tensor self, int[2] padding) -> Tensor
  self: replication_pad1d_backward(grad, self, padding)
  result: auto_linear

- name: replication_pad2d(Tensor self, int[4] padding) -> Tensor
  self: replication_pad2d_backward(grad, self, padding)
  result: auto_linear

- name: replication_pad3d(Tensor self, int[6] padding) -> Tensor
  self: replication_pad3d_backward(grad, self, padding)
  result: auto_linear

- name: upsample_linear1d(Tensor self, int[1] output_size, bool align_corners, float? scales=None) -> Tensor
  self: upsample_linear1d_backward(grad, output_size, self.sizes(), align_corners, scales)
  result: auto_linear

- name: upsample_bilinear2d(Tensor self, int[2] output_size, bool align_corners, float? scales_h=None, float? scales_w=None) -> Tensor
  self: upsample_bilinear2d_backward(grad, output_size, self.sizes(), align_corners, scales_h, scales_w)
  result: auto_linear

- name: _upsample_bilinear2d_aa(Tensor self, int[2] output_size, bool align_corners, float? scales_h=None, float? scales_w=None) -> Tensor
  self: _upsample_bilinear2d_aa_backward(grad, output_size, self.sizes(), align_corners, scales_h, scales_w)
  result: auto_linear

- name: upsample_bicubic2d(Tensor self, int[2] output_size, bool align_corners, float? scales_h=None, float? scales_w=None) -> Tensor
  self: upsample_bicubic2d_backward(grad, output_size, self.sizes(), align_corners, scales_h, scales_w)
  result: auto_linear

- name: _upsample_bicubic2d_aa(Tensor self, int[2] output_size, bool align_corners, float? scales_h=None, float? scales_w=None) -> Tensor
  self: _upsample_bicubic2d_aa_backward(grad, output_size, self.sizes(), align_corners, scales_h, scales_w)

- name: upsample_trilinear3d(Tensor self, int[3] output_size, bool align_corners, float? scales_d=None, float? scales_h=None, float? scales_w=None) -> Tensor
  self: upsample_trilinear3d_backward(grad, output_size, self.sizes(), align_corners, scales_d, scales_h, scales_w)
  result: auto_linear

- name: upsample_nearest1d(Tensor self, int[1] output_size, float? scales=None) -> Tensor
  self: upsample_nearest1d_backward(grad, output_size, self.sizes(), scales)
  result: auto_linear

- name: _upsample_nearest_exact1d(Tensor self, int[1] output_size, float? scales=None) -> Tensor
  self: _upsample_nearest_exact1d_backward(grad, output_size, self.sizes(), scales)
  result: auto_linear

- name: upsample_nearest2d(Tensor self, int[2] output_size, float? scales_h=None, float? scales_w=None) -> Tensor
  self: upsample_nearest2d_backward(grad, output_size, self.sizes(), scales_h, scales_w)
  result: auto_linear

- name: _upsample_nearest_exact2d(Tensor self, int[2] output_size, float? scales_h=None, float? scales_w=None) -> Tensor
  self: _upsample_nearest_exact2d_backward(grad, output_size, self.sizes(), scales_h, scales_w)
  result: auto_linear

- name: upsample_nearest3d(Tensor self, int[3] output_size, float? scales_d=None, float? scales_h=None, float? scales_w=None) -> Tensor
  self: upsample_nearest3d_backward(grad, output_size, self.sizes(), scales_d, scales_h, scales_w)
  result: auto_linear

- name: _upsample_nearest_exact3d(Tensor self, int[3] output_size, float? scales_d=None, float? scales_h=None, float? scales_w=None) -> Tensor
  self: _upsample_nearest_exact3d_backward(grad, output_size, self.sizes(), scales_d, scales_h, scales_w)
  result: auto_linear

- name: upsample_linear1d.vec(Tensor input, int[]? output_size, bool align_corners, float[]? scale_factors) -> Tensor
  input: upsample_linear1d_backward(grad, output_size, input.sizes(), align_corners, scale_factors)
  result: auto_linear

- name: upsample_bilinear2d.vec(Tensor input, int[]? output_size, bool align_corners, float[]? scale_factors) -> Tensor
  input: upsample_bilinear2d_backward(grad, output_size, input.sizes(), align_corners, scale_factors)
  result: auto_linear

- name: _upsample_bilinear2d_aa.vec(Tensor input, int[]? output_size, bool align_corners, float[]? scale_factors) -> Tensor
  input: _upsample_bilinear2d_aa_backward(grad, output_size, input.sizes(), align_corners, scale_factors)
  result: auto_linear

- name: upsample_trilinear3d.vec(Tensor input, int[]? output_size, bool align_corners, float[]? scale_factors) -> Tensor
  input: upsample_trilinear3d_backward(grad, output_size, input.sizes(), align_corners, scale_factors)
  result: auto_linear

- name: upsample_bicubic2d.vec(Tensor input, int[]? output_size, bool align_corners, float[]? scale_factors) -> Tensor
  input: upsample_bicubic2d_backward(grad, output_size, input.sizes(), align_corners, scale_factors)
  result: auto_linear

- name: _upsample_bicubic2d_aa.vec(Tensor input, int[]? output_size, bool align_corners, float[]? scale_factors) -> Tensor
  input: _upsample_bicubic2d_aa_backward(grad, output_size, input.sizes(), align_corners, scale_factors)

- name: upsample_nearest1d.vec(Tensor input, int[]? output_size, float[]? scale_factors) -> Tensor
  input: upsample_nearest1d_backward(grad, output_size, input.sizes(), scale_factors)
  result: auto_linear

- name: _upsample_nearest_exact1d.vec(Tensor input, int[]? output_size, float[]? scale_factors) -> Tensor
  input: _upsample_nearest_exact1d_backward(grad, output_size, input.sizes(), scale_factors)
  result: auto_linear

- name: upsample_nearest2d.vec(Tensor input, int[]? output_size, float[]? scale_factors) -> Tensor
  input: upsample_nearest2d_backward(grad, output_size, input.sizes(), scale_factors)
  result: auto_linear

- name: _upsample_nearest_exact2d.vec(Tensor input, int[]? output_size, float[]? scale_factors) -> Tensor
  input: _upsample_nearest_exact2d_backward(grad, output_size, input.sizes(), scale_factors)
  result: auto_linear

- name: upsample_nearest3d.vec(Tensor input, int[]? output_size, float[]? scale_factors) -> Tensor
  input: upsample_nearest3d_backward(grad, output_size, input.sizes(), scale_factors)
  result: auto_linear

- name: _upsample_nearest_exact3d.vec(Tensor input, int[]? output_size, float[]? scale_factors) -> Tensor
  input: _upsample_nearest_exact3d_backward(grad, output_size, input.sizes(), scale_factors)
  result: auto_linear

- name: pixel_shuffle(Tensor self, int upscale_factor) -> Tensor
  self: pixel_unshuffle(grad, upscale_factor)
  result: auto_linear

- name: pixel_unshuffle(Tensor self, int downscale_factor) -> Tensor
  self: pixel_shuffle(grad, downscale_factor)
  result: auto_linear

- name: _adaptive_avg_pool2d(Tensor self, int[2] output_size) -> Tensor
  self: _adaptive_avg_pool2d_backward(grad, self)
  result: auto_linear

- name: _adaptive_avg_pool3d(Tensor self, int[3] output_size) -> Tensor
  self: _adaptive_avg_pool3d_backward(grad, self)
  result: auto_linear

- name: adaptive_max_pool2d(Tensor self, int[2] output_size) -> (Tensor, Tensor)
  self: adaptive_max_pool2d_backward(grad, self, result1)
  result0: gather(self_t.flatten(-2), -1, result1.flatten(-2)).view_as(result1)
  output_differentiability: [True, False]

- name: adaptive_max_pool3d(Tensor self, int[3] output_size) -> (Tensor, Tensor)
  self: adaptive_max_pool3d_backward(grad, self, result1)
  result0: gather(self_t.flatten(-3), -1, result1.flatten(-3)).view_as(result1)
  output_differentiability: [True, False]

- name: avg_pool2d(Tensor self, int[2] kernel_size, int[2] stride=[], int[2] padding=0, bool ceil_mode=False, bool count_include_pad=True, int? divisor_override=None) -> Tensor
  self: avg_pool2d_backward(grad, self, kernel_size, stride, padding, ceil_mode, count_include_pad, divisor_override)
  result: auto_linear

- name: avg_pool3d(Tensor self, int[3] kernel_size, int[3] stride=[], int[3] padding=0, bool ceil_mode=False, bool count_include_pad=True, int? divisor_override=None) -> Tensor
  self: avg_pool3d_backward(grad, self, kernel_size, stride, padding, ceil_mode, count_include_pad, divisor_override)
  result: auto_linear

- name: fractional_max_pool2d(Tensor self, int[2] kernel_size, int[2] output_size, Tensor random_samples) -> (Tensor, Tensor)
  self: fractional_max_pool2d_backward(grad, self, kernel_size, output_size, result1)
  result0: gather(self_t.flatten(-2), -1, result1.flatten(-2)).view_as(result1)
  output_differentiability: [True, False]

- name: fractional_max_pool3d(Tensor self, int[3] kernel_size, int[3] output_size, Tensor random_samples) -> (Tensor, Tensor)
  self: fractional_max_pool3d_backward(grad, self, kernel_size, output_size, result1)
  result0: gather(self_t.flatten(-3), -1, result1.flatten(-3)).view_as(result1)
  output_differentiability: [True, False]

#mps
- name: _mps_max_pool2d(Tensor self, int[2] kernel_size, int[2] stride=[], int[2] padding=0, int[2] dilation=1, bool ceil_mode=False) -> Tensor
  self: mps_max_pool2d_backward(grad, self, kernel_size, stride, padding, dilation, ceil_mode)

- name: _mps_convolution(Tensor self, Tensor weight, Tensor? bias, int[] padding, int[] stride, int[] dilation, int groups) -> Tensor
  self, weight, bias: "grad.defined() ? mps_convolution_backward(self, grad, weight, padding, stride, dilation, groups, grad_input_mask) : std::tuple<Tensor, Tensor, Tensor>()"

- name: mps_convolution_backward(Tensor self, Tensor grad_output, Tensor weight, int[] padding, int[] stride, int[] dilation, int groups, bool[3] output_mask) -> (Tensor, Tensor, Tensor)
  grad_output, self, weight: _convolution_double_backward(grads[0], grads[1], grads[2], grad_output, weight, self, stride, padding, dilation, false, std::vector<int64_t>(padding.size(), 0), groups, grad_input_mask)

- name: _mps_linear(Tensor self, Tensor weight, Tensor? bias=None) -> Tensor
  self, weight, bias: mps_linear_backward(self, grad, weight, grad_input_mask)

- name: max_pool2d_with_indices(Tensor self, int[2] kernel_size, int[2] stride=[], int[2] padding=0, int[2] dilation=1, bool ceil_mode=False) -> (Tensor, Tensor)
  self: max_pool2d_with_indices_backward(grad, self, kernel_size, stride, padding, dilation, ceil_mode, result1)
  result0: gather(self_t.flatten(-2), -1, result1.flatten(-2)).view_as(result1)
  output_differentiability: [True, False]

- name: max_pool3d_with_indices(Tensor self, int[3] kernel_size, int[3] stride=[], int[3] padding=0, int[3] dilation=1, bool ceil_mode=False) -> (Tensor, Tensor)
  self: max_pool3d_with_indices_backward(grad, self, kernel_size, stride, padding, dilation, ceil_mode, result1)
  result0: gather(self_t.flatten(-3), -1, result1.flatten(-3)).view_as(result1)
  output_differentiability: [True, False]

- name: max_unpool2d(Tensor self, Tensor indices, int[2] output_size) -> Tensor
  self: max_pool_double_backward(grad, indices, 2)
  indices: non_differentiable
  result: auto_linear

- name: max_unpool3d(Tensor self, Tensor indices, int[3] output_size, int[3] stride, int[3] padding) -> Tensor
  self: max_pool_double_backward(grad, indices, 3)
  indices: non_differentiable
  result: auto_linear

- name: convolution(Tensor input, Tensor weight, Tensor? bias, int[] stride, int[] padding, int[] dilation, bool transposed, int[] output_padding, int groups) -> Tensor
  input, weight, bias: "grad.defined() ? convolution_backward(grad, input, weight, bias->sizes(), stride, padding, dilation, transposed, output_padding, groups, grad_input_mask) : std::tuple<Tensor, Tensor, Tensor>()"
  result: convolution_jvp(input_p, input_t, weight_p, weight_t, bias_p, bias_t, stride, padding, dilation, transposed, output_padding, groups)

# TorchScript serializes calls to _convolution so this entry is present until that is changed to use convolution.
# Note that the benchmark, deterministic, cudnn_enabled, and allow_tf32 flags are queried from the global context
# by convolution_backward instead of being passed along from the forward pass.
- name: _convolution(Tensor input, Tensor weight, Tensor? bias, int[] stride, int[] padding, int[] dilation, bool transposed, int[] output_padding, int groups, bool benchmark, bool deterministic, bool cudnn_enabled, bool allow_tf32) -> Tensor
  input, weight, bias: "grad.defined() ? convolution_backward(grad, input, weight, bias->sizes(), stride, padding, dilation, transposed, output_padding, groups, grad_input_mask) : std::tuple<Tensor, Tensor, Tensor>()"
  result: _convolution_jvp(input_p, input_t, weight_p, weight_t, bias_p, bias_t, stride, padding, dilation, transposed, output_padding, groups, benchmark, deterministic, cudnn_enabled, allow_tf32)

- name: convolution_backward(Tensor grad_output, Tensor input, Tensor weight, int[]? bias_sizes, int[] stride, int[] padding, int[] dilation, bool transposed, int[] output_padding, int groups, bool[3] output_mask) -> (Tensor, Tensor, Tensor)
  grad_output, input, weight: _convolution_double_backward(grads[0], grads[1], grads[2], grad_output, weight, input, stride, padding, dilation, transposed, output_padding, groups, grad_input_mask)
  result0: std::get<0>(convolution_backward(grad_output_p, input_p, weight_t, bias_sizes, stride, padding, dilation, transposed, output_padding, groups, {true, false, false})) + std::get<0>(convolution_backward(grad_output_t, input_p, weight_p, bias_sizes, stride, padding, dilation, transposed, output_padding, groups, {true, false, false}))
  result1: std::get<1>(convolution_backward(grad_output_p, input_t, weight_p, bias_sizes, stride, padding, dilation, transposed, output_padding, groups, {false, true, false})) + std::get<1>(convolution_backward(grad_output_t, input_p, weight_p, bias_sizes, stride, padding, dilation, transposed, output_padding, groups, {false, true, false}))
  result2: convolution_backward_jvp_grad_bias(grad_output_t, result2)

- name: convolution_overrideable(Tensor input, Tensor weight, Tensor? bias, int[] stride, int[] padding, int[] dilation, bool transposed, int[] output_padding, int groups) -> Tensor
  input, weight, bias: "grad.defined() ? convolution_backward_overrideable(grad, input, weight, stride, padding, dilation, transposed, output_padding, groups, grad_input_mask) : std::tuple<Tensor, Tensor, Tensor>()"

- name: convolution_backward_overrideable(Tensor grad_output, Tensor input, Tensor weight, int[] stride, int[] padding, int[] dilation, bool transposed, int[] output_padding, int groups, bool[3] output_mask) -> (Tensor grad_input, Tensor grad_weight, Tensor grad_bias)
  grad_output, input, weight: _convolution_double_backward(grads[0], grads[1], grads[2], grad_output, weight, input, stride, padding, dilation, false, output_padding, groups, grad_input_mask)

- name: slow_conv_transpose2d(Tensor self, Tensor weight, int[2] kernel_size, Tensor? bias=None, int[2] stride=1, int[2] padding=0, int[2] output_padding=0, int[2] dilation=1) -> Tensor
  self, weight, bias: "grad.defined() ? convolution_backward(grad, self, weight, bias->sizes(), stride, padding, dilation, true, output_padding, 1, grad_input_mask) : std::tuple<Tensor, Tensor, Tensor>()"

- name: slow_conv_transpose3d(Tensor self, Tensor weight, int[3] kernel_size, Tensor? bias=None, int[3] stride=1, int[3] padding=0, int[3] output_padding=0, int[3] dilation=1) -> Tensor
  self, weight, bias: "grad.defined() ? convolution_backward(grad, self, weight, bias->sizes(), stride, padding, dilation, true, output_padding, 1, grad_input_mask) : std::tuple<Tensor, Tensor, Tensor>()"

- name: _slow_conv2d_forward(Tensor self, Tensor weight, int[2] kernel_size, Tensor? bias, int[2] stride, int[2] padding) -> Tensor
  self, weight, bias: "grad.defined() ? _slow_conv2d_backward(grad, self, weight, kernel_size, stride, padding, grad_input_mask) : std::tuple<Tensor, Tensor, Tensor>()"

- name: _slow_conv2d_backward.output_mask(Tensor grad_output, Tensor self, Tensor weight, int[2] kernel_size, int[2] stride, int[2] padding, bool[3] output_mask) -> (Tensor grad_input, Tensor grad_weight, Tensor grad_bias)
  grad_output, self, weight: _convolution_double_backward(grads[0], grads[1], grads[2], grad_output, weight, self, stride, padding, {{1, 1}}, false, {{0, 0}}, 1, grad_input_mask)

- name: _conv_depthwise2d(Tensor self, Tensor weight, int[2] kernel_size, Tensor? bias, int[2] stride, int[2] padding, int[2] dilation) -> Tensor
  self, weight, bias: "grad.defined() ? convolution_backward(grad.contiguous(), self, weight, bias->sizes(), stride, padding, dilation, /*transposed=*/ false, /*output_padding=*/ {{0, 0}}, /*groups=*/ 1, grad_input_mask) : std::tuple<Tensor, Tensor, Tensor>()"

- name: conv_depthwise3d(Tensor self, Tensor weight, int[3] kernel_size, Tensor? bias, int[3] stride, int[3] padding, int[3] dilation) -> Tensor
  self, weight, bias: "grad.defined() ? convolution_backward(grad.contiguous(), self, weight, bias->sizes(), stride, padding, dilation, /*transposed=*/ false, /*output_padding=*/ {{0, 0, 0}}, /*groups=*/ 1, grad_input_mask) : std::tuple<Tensor, Tensor, Tensor>()"

- name: slow_conv3d_forward(Tensor self, Tensor weight, int[3] kernel_size, Tensor? bias, int[3] stride, int[3] padding) -> Tensor
  self, weight, bias: "grad.defined() ? convolution_backward(grad, self, weight, bias->sizes(), stride, padding, /*dilation=*/ {{1, 1, 1}}, false, /*output_padding=*/ {{0, 0, 0}}, 1, grad_input_mask) : std::tuple<Tensor, Tensor, Tensor>()"

- name: slow_conv_dilated2d(Tensor self, Tensor weight, int[2] kernel_size, Tensor? bias=None, int[2] stride=1, int[2] padding=0, int[2] dilation=1) -> Tensor
  self, weight, bias: "grad.defined() ? convolution_backward(grad, self, weight, bias->sizes(), stride, padding, dilation, false, std::vector<int64_t>(padding.size(), 0), 1, grad_input_mask) : std::tuple<Tensor, Tensor, Tensor>()"

- name: slow_conv_dilated3d(Tensor self, Tensor weight, int[3] kernel_size, Tensor? bias=None, int[3] stride=1, int[3] padding=0, int[3] dilation=1) -> Tensor
  self, weight, bias: "grad.defined() ? convolution_backward(grad, self, weight, bias->sizes(), stride, padding, dilation, false, std::vector<int64_t>(padding.size(), 0), 1, grad_input_mask) : std::tuple<Tensor, Tensor, Tensor>()"

- name: col2im(Tensor self, int[2] output_size, int[2] kernel_size, int[2] dilation, int[2] padding, int[2] stride) -> Tensor
  self: col2im_backward(grad, kernel_size, dilation, padding, stride)
  result: auto_linear

- name: im2col(Tensor self, int[2] kernel_size, int[2] dilation, int[2] padding, int[2] stride) -> Tensor
  self: im2col_backward(grad, {self.size(2), self.size(3)}, kernel_size, dilation, padding, stride)
  result: auto_linear

# NN double backwards support
- name: im2col_backward(Tensor grad_output, int[2] input_size, int[2] kernel_size, int[2] dilation, int[2] padding, int[2] stride) -> Tensor
  grad_output: im2col(grad, kernel_size, dilation, padding, stride)
  result: auto_linear

- name: col2im_backward(Tensor grad_output, int[2] kernel_size, int[2] dilation, int[2] padding, int[2] stride) -> Tensor
  grad_output: col2im(grad, {grad_output.size(2), grad_output.size(3)}, kernel_size, dilation, padding, stride)
  result: auto_linear

- name: _adaptive_avg_pool2d_backward(Tensor grad_output, Tensor self) -> Tensor
  grad_output: _adaptive_avg_pool2d(grad, { grad_output.size(-2), grad_output.size(-1) })
  self: zeros_like(self)
  result: _adaptive_avg_pool2d_backward(grad_output_t, self_p)

- name: _adaptive_avg_pool3d_backward(Tensor grad_output, Tensor self) -> Tensor
  grad_output: _adaptive_avg_pool3d(grad, { grad_output.size(-3), grad_output.size(-2), grad_output.size(-1) })
  self: zeros_like(self)
  result: _adaptive_avg_pool3d_backward(grad_output_t, self_p)

- name: adaptive_max_pool2d_backward(Tensor grad_output, Tensor self, Tensor indices) -> Tensor
  grad_output: max_pool_double_backward(grad, indices, 2)
  self: zeros_like(self)
  result: auto_linear

- name: adaptive_max_pool3d_backward(Tensor grad_output, Tensor self, Tensor indices) -> Tensor
  grad_output: max_pool_double_backward(grad, indices, 3)
  self: zeros_like(self)
  result: auto_linear

- name: avg_pool2d_backward(Tensor grad_output, Tensor self, int[2] kernel_size, int[2] stride, int[2] padding, bool ceil_mode, bool count_include_pad, int? divisor_override) -> Tensor
  grad_output: avg_pool2d(grad, kernel_size, stride, padding, ceil_mode, count_include_pad, divisor_override)
  self: zeros_like(self)
  result: avg_pool2d_backward(grad_output_t, self_p, kernel_size, stride, padding, ceil_mode, count_include_pad, divisor_override)

- name: avg_pool3d_backward(Tensor grad_output, Tensor self, int[3] kernel_size, int[3] stride, int[3] padding, bool ceil_mode, bool count_include_pad, int? divisor_override) -> Tensor
  grad_output: avg_pool3d(grad, kernel_size, stride, padding, ceil_mode, count_include_pad, divisor_override)
  self: zeros_like(self)
  result: avg_pool3d_backward(grad_output_t, self_p, kernel_size, stride, padding, ceil_mode, count_include_pad, divisor_override)

- name: elu_backward(Tensor grad_output, Scalar alpha, Scalar scale, Scalar input_scale, bool is_result, Tensor self_or_result) -> Tensor
  grad_output: elu_backward(grad, alpha, scale, input_scale, is_result, self_or_result)
  self_or_result: elu_double_backward(grad, grad_output, alpha, scale, input_scale, is_result, self_or_result)
  result: elu_backward(grad_output_t, alpha, scale, input_scale, is_result, self_or_result_p) + elu_double_backward(self_or_result_t, grad_output_p, alpha, scale, input_scale, is_result, self_or_result_p)

- name: fractional_max_pool2d_backward(Tensor grad_output, Tensor self, int[2] kernel_size, int[2] output_size, Tensor indices) -> Tensor
  grad_output: max_pool_double_backward(grad, indices, 2)
  self: zeros_like(self)
  result: auto_linear

- name: fractional_max_pool3d_backward(Tensor grad_output, Tensor self, int[3] kernel_size, int[3] output_size, Tensor indices) -> Tensor
  grad_output: max_pool_double_backward(grad, indices, 3)
  self: zeros_like(self)
  result: auto_linear

- name: glu_backward(Tensor grad_output, Tensor self, int dim) -> Tensor
  grad_output: glu_double_backward_grad_output(grad, self, dim)
  self: glu_double_backward(grad, grad_output, self, dim)
  result: glu_backward_jvp(result, grad_output_p, self_p, grad_output_t, self_t, dim)

- name: hardtanh_backward(Tensor grad_output, Tensor self, Scalar min_val, Scalar max_val) -> Tensor
  grad_output: hardtanh_backward(grad, self, min_val, max_val)
  self: zeros_like(grad)
  result: at::where((self_p > min_val).logical_and(self_p < max_val), grad_output_t, at::zeros({}, result.options()).expand_as(result))

- name: kl_div_backward(Tensor grad_output, Tensor self, Tensor target, int reduction=Mean, *, bool log_target=False) -> Tensor
  grad_output: kl_div_double_backward_grad_output(grad, self, target, reduction, log_target)
  self: zeros_like(grad)
  target: zeros_like(grad)

- name: l1_loss_backward(Tensor grad_output, Tensor self, Tensor target, int reduction) -> Tensor
  grad_output: l1_loss_double_backward_grad_output(grad, grad_output, self, target, reduction)
  self: l1_loss_double_backward(grad, grad_output, self, target, reduction)
  target: l1_loss_double_backward(grad, grad_output, target, target, reduction)

- name: log_sigmoid_backward(Tensor grad_output, Tensor self, Tensor buffer) -> Tensor
  grad_output: log_sigmoid_backward(grad, self, buffer)
  self: log_sigmoid_double_backward(grad * grad_output, self)

- name: _log_softmax_backward_data(Tensor grad_output, Tensor output, int dim, ScalarType input_dtype) -> Tensor
  grad_output: grad.to(output.dtype()) - (grad.to(output.dtype()) * output.exp()).sum(dim, true)
  output: (-grad_output.sum(dim, true) * output.exp() * grad.to(output.dtype())).to(output.dtype())

- name: leaky_relu_backward(Tensor grad_output, Tensor self, Scalar negative_slope, bool self_is_result) -> Tensor
  # self_is_result is always false here since double backward call is an out-of-place call, self is input itself
  grad_output: leaky_relu_backward(grad, self, negative_slope, false)
  self: zeros_like(grad)
  # leaky_relu_backward(grad_output, self, negative_slope, false)
  # computes grad_output * at::where(self_p > 0, 1, negative_slope)
  # so the jvp formula is the following:
  # grad_output_t * at::where(self_p > 0, self_p.new_ones([]), negative_slope);
  #
  # leaky_relu_backward(grad_output, result, negative_slope, true)
  # computes grad_output * at::where(result > 0, 1, negative_slope)
  # under the assumption that `negative_slope` is positive (otherwise,
  # it is not possible to compute the gradient).
  #
  # so the jvp formula is the following:
  # grad_output_t * at::where(result_p > 0, result_p.new_ones([]), negative_slope);
  # with the assumption that negative_slope is positive.
  #
  # Combined together that results in the following optimized kernel which
  # also checks the assumption that negative_slope is positive when self_is_result
  # is True:
  result: leaky_relu_backward(grad_output_t, self_p, negative_slope, self_is_result)

- name: max_pool2d_with_indices_backward(Tensor grad_output, Tensor self, int[2] kernel_size, int[2] stride, int[2] padding, int[2] dilation, bool ceil_mode, Tensor indices) -> Tensor
  grad_output: max_pool_double_backward(grad, indices, 2)
  self: zeros_like(self)
  indices: non_differentiable
  result: auto_linear

- name: max_pool3d_with_indices_backward(Tensor grad_output, Tensor self, int[3] kernel_size, int[3] stride, int[3] padding, int[3] dilation, bool ceil_mode, Tensor indices) -> Tensor
  grad_output: max_pool_double_backward(grad, indices, 3)
  self: zeros_like(self)
  indices: non_differentiable
  result: auto_linear

- name: mse_loss_backward(Tensor grad_output, Tensor self, Tensor target, int reduction) -> Tensor
  grad_output: mse_loss_double_backward_grad_output(grad, grad_output, self, target, reduction)
  self: mse_loss_double_backward(grad * grad_output, self, reduction)
  target: -mse_loss_double_backward(grad * grad_output, target, reduction)

- name: nll_loss_backward(Tensor grad_output, Tensor self, Tensor target, Tensor? weight, int reduction, int ignore_index, Tensor total_weight) -> Tensor
  grad_output: nll_loss(grad, target, weight, reduction, ignore_index)
  self: zeros_like(grad)
  target: non_differentiable

- name: nll_loss2d_backward(Tensor grad_output, Tensor self, Tensor target, Tensor? weight, int reduction, int ignore_index, Tensor total_weight) -> Tensor
  grad_output: nll_loss2d(grad, target, weight, reduction, ignore_index)
  self: zeros_like(grad)
  target: non_differentiable

- name: rrelu_with_noise_backward(Tensor grad_output, Tensor self, Tensor noise, Scalar lower, Scalar upper, bool training, bool self_is_result) -> Tensor
  # self_is_result is always false here since double backward call is an out-of-place call, self is input itself
  grad_output: rrelu_with_noise_backward(grad, self, noise, lower, upper, training, false)
  self: zeros_like(grad)

- name: reflection_pad1d_backward(Tensor grad_output, Tensor self, int[2] padding) -> Tensor
  grad_output: reflection_pad1d(grad, padding)
  self: zeros_like(self)
  result: reflection_pad1d_backward(grad_output_t, self_p, padding)

- name: reflection_pad2d_backward(Tensor grad_output, Tensor self, int[4] padding) -> Tensor
  grad_output: reflection_pad2d(grad, padding)
  self: zeros_like(self)
  result: reflection_pad2d_backward(grad_output_t, self_p, padding)

- name: reflection_pad3d_backward(Tensor grad_output, Tensor self, int[6] padding) -> Tensor
  grad_output: reflection_pad3d(grad, padding)
  self: zeros_like(self)
  result: reflection_pad3d_backward(grad_output_t, self_p, padding)

- name: replication_pad1d_backward(Tensor grad_output, Tensor self, int[2] padding) -> Tensor
  grad_output: replication_pad1d(grad, padding)
  self: zeros_like(self)
  result: replication_pad1d_backward(grad_output_t, self_p, padding)

- name: replication_pad2d_backward(Tensor grad_output, Tensor self, int[4] padding) -> Tensor
  grad_output: replication_pad2d(grad, padding)
  self: zeros_like(self)
  result: replication_pad2d_backward(grad_output_t, self_p, padding)

- name: replication_pad3d_backward(Tensor grad_output, Tensor self, int[6] padding) -> Tensor
  grad_output: replication_pad3d(grad, padding)
  self: zeros_like(self)
  result: replication_pad3d_backward(grad_output_t, self_p, padding)

- name: sparse_sampled_addmm(Tensor self, Tensor mat1, Tensor mat2, *, Scalar beta=1, Scalar alpha=1) -> Tensor
  self: maybe_multiply(grad, beta.conj())
  mat1: maybe_multiply(grad.sparse_mask(self).mm(mat2.mH()), alpha.conj())
  mat2: maybe_multiply(mat1.mH().mm(grad.sparse_mask(self)), alpha.conj())

- name: smooth_l1_loss_backward(Tensor grad_output, Tensor self, Tensor target, int reduction, float beta) -> Tensor
  grad_output: smooth_l1_loss_double_backward_grad_output(grad, grad_output, self, target, reduction, beta)
  self: smooth_l1_loss_double_backward(grad * grad_output, self, target, reduction, beta)
  target: -smooth_l1_loss_double_backward(grad * grad_output, self, target, reduction, beta)

- name: huber_loss_backward(Tensor grad_output, Tensor self, Tensor target, int reduction, float delta) -> Tensor
  grad_output: huber_loss_double_backward_grad_output(grad, grad_output, self, target, reduction, delta)
  self: huber_loss_double_backward(grad * grad_output, self, target, reduction, delta)
  target: -huber_loss_double_backward(grad * grad_output, self, target, reduction, delta)

- name: softplus_backward(Tensor grad_output, Tensor self, Scalar beta, Scalar threshold) -> Tensor
  grad_output: softplus_backward(grad, self, beta, threshold)
  self: softplus_double_backward(grad * grad_output, self, beta, threshold)

- name: _softmax_backward_data(Tensor grad_output, Tensor output, int dim, ScalarType input_dtype) -> Tensor
  grad_output: _softmax_backward_data(grad.to(output.dtype()), output, dim, input_dtype)
  output: softmax_double_backward(grad.to(output.dtype()), grad_output, dim, output).to(output.dtype())

- name: soft_margin_loss_backward(Tensor grad_output, Tensor self, Tensor target, int reduction) -> Tensor
  grad_output: soft_margin_loss_double_backward_grad_output(grad, grad_output, self, target, reduction)
  self: soft_margin_loss_double_backward(grad * grad_output, self, target, reduction)

- name: softshrink_backward(Tensor grad_output, Tensor self, Scalar lambd) -> Tensor
  grad_output: softshrink_backward(grad, self, lambd)
  self: zeros_like(grad)
  result: at::where((self_p > lambd).logical_or(self_p < -lambd), grad_output_t, at::zeros({}, result.options()).expand_as(result))

- name: threshold_backward(Tensor grad_output, Tensor self, Scalar threshold) -> Tensor
  grad_output: threshold_backward(grad, self, threshold)
  self: zeros_like(grad)
  result: zeros_like(self_t) + threshold_backward(grad_output_t, self_p, threshold)

- name: upsample_linear1d_backward(Tensor grad_output, int[1] output_size, int[3] input_size, bool align_corners, float? scales=None) -> Tensor
  grad_output: upsample_linear1d(grad, output_size, align_corners, scales)
  result: auto_linear

- name: upsample_bilinear2d_backward(Tensor grad_output, int[2] output_size, int[4] input_size, bool align_corners, float? scales_h=None, float? scales_w=None) -> Tensor
  grad_output: upsample_bilinear2d(grad, output_size, align_corners, scales_h, scales_w)
  result: auto_linear

- name: _upsample_bilinear2d_aa_backward(Tensor grad_output, int[2] output_size, int[4] input_size, bool align_corners, float? scales_h=None, float? scales_w=None) -> Tensor
  grad_output: _upsample_bilinear2d_aa(grad, output_size, align_corners, scales_h, scales_w)
  result: auto_linear

- name: upsample_bicubic2d_backward(Tensor grad_output, int[2] output_size, int[4] input_size, bool align_corners, float? scales_h=None, float? scales_w=None) -> Tensor
  grad_output: upsample_bicubic2d(grad, output_size, align_corners, scales_h, scales_w)
  result: auto_linear

- name: _upsample_bicubic2d_aa_backward(Tensor grad_output, int[2] output_size, int[4] input_size, bool align_corners, float? scales_h=None, float? scales_w=None) -> Tensor
  grad_output: _upsample_bicubic2d_aa(grad, output_size, align_corners, scales_h, scales_w)

- name: upsample_trilinear3d_backward(Tensor grad_output, int[3] output_size, int[5] input_size, bool align_corners, float? scales_d=None, float? scales_h=None, float? scales_w=None) -> Tensor
  grad_output: upsample_trilinear3d(grad, output_size, align_corners, scales_d, scales_h, scales_w)
  result: auto_linear

- name: upsample_nearest1d_backward(Tensor grad_output, int[1] output_size, int[3] input_size, float? scales=None) -> Tensor
  grad_output: upsample_nearest1d(grad, output_size, scales)
  result: auto_linear

- name: _upsample_nearest_exact1d_backward(Tensor grad_output, int[1] output_size, int[3] input_size, float? scales=None) -> Tensor
  grad_output: _upsample_nearest_exact1d(grad, output_size, scales)
  result: auto_linear

- name: upsample_nearest2d_backward(Tensor grad_output, int[2] output_size, int[4] input_size, float? scales_h=None, float? scales_w=None) -> Tensor
  grad_output: upsample_nearest2d(grad, output_size, scales_h, scales_w)
  result: auto_linear

- name: _upsample_nearest_exact2d_backward(Tensor grad_output, int[2] output_size, int[4] input_size, float? scales_h=None, float? scales_w=None) -> Tensor
  grad_output: _upsample_nearest_exact2d(grad, output_size, scales_h, scales_w)
  result: auto_linear

- name: upsample_nearest3d_backward(Tensor grad_output, int[3] output_size, int[5] input_size, float? scales_d=None, float? scales_h=None, float? scales_w=None) -> Tensor
  grad_output: upsample_nearest3d(grad, output_size, scales_d, scales_h, scales_w)
  result: auto_linear

- name: _upsample_nearest_exact3d_backward(Tensor grad_output, int[3] output_size, int[5] input_size, float? scales_d=None, float? scales_h=None, float? scales_w=None) -> Tensor
  grad_output: _upsample_nearest_exact3d(grad, output_size, scales_d, scales_h, scales_w)
  result: auto_linear

- name: upsample_linear1d_backward.vec(Tensor grad_output, int[]? output_size, int[] input_size, bool align_corners, float[]? scale_factors) -> Tensor
  grad_output: upsample_linear1d(grad, output_size, align_corners, scale_factors)
  result: auto_linear

- name: upsample_bilinear2d_backward.vec(Tensor grad_output, int[]? output_size, int[] input_size, bool align_corners, float[]? scale_factors) -> Tensor
  grad_output: upsample_bilinear2d(grad, output_size, align_corners, scale_factors)
  result: auto_linear

- name: _upsample_bilinear2d_aa_backward.vec(Tensor grad_output, int[]? output_size, int[] input_size, bool align_corners, float[]? scale_factors) -> Tensor
  grad_output: _upsample_bilinear2d_aa(grad, output_size, align_corners, scale_factors)
  result: auto_linear

- name: upsample_trilinear3d_backward.vec(Tensor grad_output, int[]? output_size, int[] input_size, bool align_corners, float[]? scale_factors) -> Tensor
  grad_output: upsample_trilinear3d(grad, output_size, align_corners, scale_factors)
  result: auto_linear

- name: upsample_bicubic2d_backward.vec(Tensor grad_output, int[]? output_size, int[] input_size, bool align_corners, float[]? scale_factors) -> Tensor
  grad_output: upsample_bicubic2d(grad, output_size, align_corners, scale_factors)
  result: auto_linear

- name: _upsample_bicubic2d_aa_backward.vec(Tensor grad_output, int[]? output_size, int[] input_size, bool align_corners, float[]? scale_factors) -> Tensor
  grad_output: _upsample_bicubic2d_aa(grad, output_size, align_corners, scale_factors)

- name: upsample_nearest1d_backward.vec(Tensor grad_output, int[]? output_size, int[] input_size, float[]? scale_factors) -> Tensor
  grad_output: upsample_nearest1d(grad, output_size, scale_factors)
  result: auto_linear

- name: _upsample_nearest_exact1d_backward.vec(Tensor grad_output, int[]? output_size, int[] input_size, float[]? scale_factors) -> Tensor
  grad_output: _upsample_nearest_exact1d(grad, output_size, scale_factors)
  result: auto_linear

- name: upsample_nearest2d_backward.vec(Tensor grad_output, int[]? output_size, int[] input_size, float[]? scale_factors) -> Tensor
  grad_output: upsample_nearest2d(grad, output_size, scale_factors)
  result: auto_linear

- name: _upsample_nearest_exact2d_backward.vec(Tensor grad_output, int[]? output_size, int[] input_size, float[]? scale_factors) -> Tensor
  grad_output: _upsample_nearest_exact2d(grad, output_size, scale_factors)
  result: auto_linear

- name: upsample_nearest3d_backward.vec(Tensor grad_output, int[]? output_size, int[] input_size, float[]? scale_factors) -> Tensor
  grad_output: upsample_nearest3d(grad, output_size, scale_factors)
  result: auto_linear

- name: _upsample_nearest_exact3d_backward.vec(Tensor grad_output, int[]? output_size, int[] input_size, float[]? scale_factors) -> Tensor
  grad_output: _upsample_nearest_exact3d(grad, output_size, scale_factors)
  result: auto_linear

- name: sigmoid_backward(Tensor grad_output, Tensor output) -> Tensor
  grad_output: sigmoid_backward(grad, output.conj())
  output: grad.conj() * grad_output * (-2 * output.conj() + 1)
  result: sigmoid_backward(grad_output_t, output_p) + output_t.conj() * grad_output_p * (-2 * output_p.conj() + 1)

- name: tanh_backward(Tensor grad_output, Tensor output) -> Tensor
  grad_output: tanh_backward(grad, output.conj())
  output: grad.conj() * (-2 * output.conj() * grad_output)
  result: tanh_backward(grad_output_t, output_p) + output_t.conj() * (-2 * output_p.conj() * grad_output_p)

# cudnn
- name: _cudnn_ctc_loss(Tensor log_probs, Tensor targets, int[] input_lengths, int[] target_lengths, int blank, bool deterministic, bool zero_infinity) -> (Tensor, Tensor)
  log_probs: _cudnn_ctc_loss_backward(grad, result0, result1, zero_infinity)

- name: cudnn_convolution_transpose(Tensor self, Tensor weight, int[] padding, int[] output_padding, int[] stride, int[] dilation, int groups, bool benchmark, bool deterministic, bool allow_tf32) -> Tensor
  self, weight: "_cudnn_convolution_backward(self, grad, weight, padding, output_padding, stride, dilation, true, groups, {grad_input_mask[0], grad_input_mask[1]})"

- name: _mps_convolution_transpose(Tensor self, Tensor weight, int[] padding, int[] output_padding, int[] stride, int[] dilation, int groups) -> Tensor
  self, weight: "grad.defined() ? mps_convolution_transpose_backward(self, grad, weight, padding, output_padding, stride, dilation, groups, grad_input_mask) : std::tuple<Tensor, Tensor>()"

- name: cudnn_convolution(Tensor self, Tensor weight, int[] padding, int[] stride, int[] dilation, int groups, bool benchmark, bool deterministic, bool allow_tf32) -> Tensor
  self, weight: "_cudnn_convolution_backward(self, grad, weight, padding, std::vector<int64_t>(padding.size(), 0), stride, dilation, false, groups, {grad_input_mask[0], grad_input_mask[1]})"

- name: cudnn_grid_sampler(Tensor self, Tensor grid) -> Tensor output
  self, grid: "grad.defined() ? cudnn_grid_sampler_backward(self, grid, grad) : std::tuple<Tensor, Tensor>()"

- name: cudnn_affine_grid_generator(Tensor theta, int N, int C, int H, int W) -> Tensor grid
  theta: cudnn_affine_grid_generator_backward(grad, N, C, H, W)

# NB: Why is the backwards here so complicated?  CuDNN cannot be used to compute
# backward in evaluation mode, because the math for backward in evaluation mode
# is different (since the forward math is different), and CuDNN does not support
# it.  And in any case, you shouldn't be using this bn in evaluation mode,
# because it should be merged into the previous convolution (left for future
# work.)
# NB2: The quotes around the gradient are needed to appease YAML parsing rules.
- name: cudnn_batch_norm(Tensor input, Tensor weight, Tensor? bias, Tensor? running_mean, Tensor? running_var, bool training, float exponential_average_factor, float epsilon) -> (Tensor, Tensor, Tensor, Tensor)
  input, weight, bias: "grad.defined() ? (training ? cudnn_batch_norm_backward(input, grad.contiguous(input.suggest_memory_format()), weight, running_mean, running_var, result1, result2, epsilon, retain_variables ? result3.clone() : result3) : native_batch_norm_backward(grad, input, weight, running_mean, running_var, result1, result2, training, epsilon, grad_input_mask)) : std::tuple<Tensor, Tensor, Tensor>()"
  result0: batch_norm_jvp(input_p, input_t, weight_p, weight_t, bias_p, bias_t, running_mean, running_var, result1, result2, training, epsilon)

# HACK: save_mean and save_var are going to be passed in as
# requires_grad variables (even though we'll never backprop through
# them) so we need to prevent the unpacking from triggering an error.
- name: cudnn_batch_norm_backward(Tensor input, Tensor grad_output, Tensor weight, Tensor? running_mean, Tensor? running_var, Tensor? save_mean, Tensor? save_var, float epsilon, Tensor reserveSpace) -> (Tensor, Tensor, Tensor)
  save_mean: not_implemented("cudnn_batch_norm_backward save_mean")
  save_var: not_implemented("cudnn_batch_norm_backward save_var")
  reserveSpace: not_implemented("cudnn_batch_norm_backward reserveSpace")
  input, weight, grad_output: batchnorm_double_backward(input, weight, grads[0], grads[1], grads[2], grad_output, running_mean, running_var, true, epsilon, save_mean, save_var, grad_input_mask)

# nnpack

- name: _nnpack_spatial_convolution(Tensor input, Tensor weight, Tensor? bias, int[2] padding, int[2] stride=1) -> Tensor
  # NNPACK does not support strided convolutions in the backwards path, which is the reason why we are using the closest available function that does here.
  input, weight, bias: "grad.defined() ? convolution_backward(grad, input, weight, bias->sizes(), stride, padding, std::vector<int64_t>(padding.size(), 1), false, std::vector<int64_t>(padding.size(), 0), 1, grad_input_mask) : std::tuple<Tensor, Tensor, Tensor>()"

#LSTM MPS
- name: _lstm_mps(Tensor input, Tensor[] hx, Tensor[] params, bool has_biases, int num_layers, float dropout, bool train, bool bidirectional, bool batch_first) -> (Tensor, Tensor, Tensor, Tensor, Tensor)
  output_differentiability: [True, True, True, False, False]
  input, hx, params: "lstm_mps_backward(grads[0], grads[1], grads[2], result3, result4, input, hx, params, has_biases, num_layers, dropout, train, bidirectional, batch_first)"

- name: lstm_mps_backward(Tensor grad_y, Tensor? grad_hy, Tensor? grad_cy, Tensor z_state, Tensor cell_state_fwd, Tensor input, Tensor[] hx, Tensor[] params, bool has_biases, int num_layers, float dropout, bool train, bool bidirectional, bool batch_first) -> (Tensor, Tensor[], Tensor[])



# Only frst three of _cudnn_rnn outputs can have gradients.
# _cudnn_rnn outputs: (output, hy, cy, reserve, weight_buf)
- name: _cudnn_rnn(Tensor input, Tensor[] weight, int weight_stride0, Tensor? weight_buf, Tensor hx, Tensor? cx, int mode, int hidden_size, int proj_size, int num_layers, bool batch_first, float dropout, bool train, bool bidirectional, int[] batch_sizes, Tensor? dropout_state) -> (Tensor, Tensor, Tensor, Tensor, Tensor)
  dropout_state: non_differentiable
  output_differentiability: [True, True, True, False, False]
  input, hx, cx, weight: "_cudnn_rnn_backward(input, weight, weight_stride0, result4, hx, cx, result0, grads[0], grads[1], grads[2], mode, hidden_size, proj_size, num_layers, batch_first, dropout, train, bidirectional, batch_sizes, dropout_state, retain_variables ? result3.clone() : result3, grad_input_mask)"

- name: _cudnn_rnn_backward(Tensor input, Tensor[] weight, int weight_stride0, Tensor weight_buf, Tensor hx, Tensor? cx, Tensor output, Tensor? grad_output, Tensor? grad_hy, Tensor? grad_cy, int mode, int hidden_size, int proj_size, int num_layers, bool batch_first, float dropout, bool train, bool bidirectional, int[] batch_sizes, Tensor? dropout_state, Tensor reserve, bool[4] output_mask) -> (Tensor, Tensor, Tensor, Tensor[])
  dropout_state: non_differentiable
  input: not_implemented("_cudnn_rnn_backward", kCudnnDoubleBackwardMsg)
  weight: not_implemented_list("_cudnn_rnn_backward", kCudnnDoubleBackwardMsg)
  hx: not_implemented("_cudnn_rnn_backward", kCudnnDoubleBackwardMsg)
  cx: not_implemented("_cudnn_rnn_backward", kCudnnDoubleBackwardMsg)
  output: not_implemented("_cudnn_rnn_backward", kCudnnDoubleBackwardMsg)
  grad_output: not_implemented("_cudnn_rnn_backward", kCudnnDoubleBackwardMsg)
  grad_hy: not_implemented("_cudnn_rnn_backward", kCudnnDoubleBackwardMsg)
  grad_cy: not_implemented("_cudnn_rnn_backward", kCudnnDoubleBackwardMsg)

# miopen

- name: miopen_convolution_transpose(Tensor self, Tensor weight, Tensor? bias, int[] padding, int[] output_padding, int[] stride, int[] dilation, int groups, bool benchmark, bool deterministic) -> Tensor
  self, weight, bias: "grad.defined() ? convolution_backward(grad, self, weight, bias->sizes(), stride, padding, dilation, true, output_padding, groups, grad_input_mask) : std::tuple<Tensor, Tensor, Tensor>()"

- name: miopen_convolution(Tensor self, Tensor weight, Tensor? bias, int[] padding, int[] stride, int[] dilation, int groups, bool benchmark, bool deterministic) -> Tensor
  self, weight, bias: "grad.defined() ? convolution_backward(grad, self, weight, bias->sizes(), stride, padding, dilation, false, std::vector<int64_t>(padding.size(), 0), groups, grad_input_mask) : std::tuple<Tensor, Tensor, Tensor>()"

- name: miopen_depthwise_convolution(Tensor self, Tensor weight, Tensor? bias, int[] padding, int[] stride, int[] dilation, int groups, bool benchmark, bool deterministic) -> Tensor
  self, weight, bias: "grad.defined() ? convolution_backward(grad, self, weight, bias->sizes(), stride, padding, dilation, false, std::vector<int64_t>(padding.size(), 0), groups, grad_input_mask) : std::tuple<Tensor, Tensor, Tensor>()"

- name: miopen_batch_norm(Tensor input, Tensor weight, Tensor? bias, Tensor? running_mean, Tensor? running_var, bool training, float exponential_average_factor, float epsilon) -> (Tensor, Tensor, Tensor)
  input, weight, bias: "grad.defined() ? (training ? miopen_batch_norm_backward(input, grad.contiguous(), weight, running_mean, running_var, result1, result2, epsilon) : native_batch_norm_backward(grad, input, weight, running_mean, running_var, result1, result2, training, epsilon, grad_input_mask)) : std::tuple<Tensor, Tensor, Tensor>()"

- name: miopen_batch_norm_backward(Tensor input, Tensor grad_output, Tensor weight, Tensor? running_mean, Tensor? running_var, Tensor? save_mean, Tensor? save_var, float epsilon) -> (Tensor, Tensor, Tensor)
  save_mean: not_implemented("miopen_batch_norm_backward save_mean")
  save_var: not_implemented("miopen_batch_norm_backward save_var")
  input, weight, grad_output: batchnorm_double_backward(input, weight, grads[0], grads[1], grads[2], grad_output, running_mean, running_var, true, epsilon, save_mean, save_var, grad_input_mask)

- name: miopen_rnn(Tensor input, Tensor[] weight, int weight_stride0, Tensor hx, Tensor? cx, int mode, int hidden_size, int num_layers, bool batch_first, float dropout, bool train, bool bidirectional, int[] batch_sizes, Tensor? dropout_state) -> (Tensor, Tensor, Tensor, Tensor, Tensor)
  dropout_state: non_differentiable
  output_differentiability: [True, True, True, False, False]
  input, hx, cx, weight: "miopen_rnn_backward(input, weight, weight_stride0, result4, hx, cx, result0, grads[0], grads[1], grads[2], mode, hidden_size, num_layers, batch_first, dropout, train, bidirectional, batch_sizes, dropout_state, retain_variables ? result3.clone() : result3, grad_input_mask)"

- name: miopen_rnn_backward(Tensor input, Tensor[] weight, int weight_stride0, Tensor weight_buf, Tensor hx, Tensor? cx, Tensor output, Tensor? grad_output, Tensor? grad_hy, Tensor? grad_cy, int mode, int hidden_size, int num_layers, bool batch_first, float dropout, bool train, bool bidirectional, int[] batch_sizes, Tensor? dropout_state, Tensor reserve, bool[4] output_mask) -> (Tensor, Tensor, Tensor, Tensor[])
  dropout_state: non_differentiable

# mkldnn
- name: mkldnn_convolution(Tensor self, Tensor weight, Tensor? bias, int[] padding, int[] stride, int[] dilation, int groups) -> Tensor
  self, weight, bias: "grad.defined() ? convolution_backward(grad, self, weight, bias->sizes(), stride, padding, dilation, /*transposed=*/ false, /*output_padding=*/ std::vector<int64_t>(padding.size(), 0), groups, grad_input_mask) : std::tuple<Tensor, Tensor, Tensor>()"

- name: mkldnn_linear(Tensor self, Tensor weight, Tensor? bias=None) -> Tensor
  self, weight, bias: mkldnn_linear_backward(self, grad, weight, grad_input_mask)

- name: mkldnn_max_pool2d(Tensor self, int[2] kernel_size, int[2] stride=[], int[2] padding=0, int[2] dilation=1, bool ceil_mode=False) -> Tensor
  self: mkldnn_max_pool2d_backward(grad, result, self, kernel_size, stride, padding, dilation, ceil_mode)

- name: mkldnn_max_pool3d(Tensor self, int[3] kernel_size, int[3] stride=[], int[3] padding=0, int[3] dilation=1, bool ceil_mode=False) -> Tensor
  self: mkldnn_max_pool3d_backward(grad, result, self, kernel_size, stride, padding, dilation, ceil_mode)

- name: mkldnn_adaptive_avg_pool2d(Tensor self, int[2] output_size) -> Tensor
  self: mkldnn_adaptive_avg_pool2d_backward(grad, self)

- name: _mkldnn_reshape(Tensor self, int[] shape) -> Tensor
  self: grad.reshape(self.sizes())

# fft
- name: _fft_r2c(Tensor self, int[] dim, int normalization, bool onesided) -> Tensor
  self: fft_r2c_backward(grad, dim, normalization, onesided, self.size(dim.back()))
  result: auto_linear

- name: _fft_c2r(Tensor self, int[] dim, int normalization, int last_dim_size) -> Tensor
  self: fft_c2r_backward(grad, dim, normalization)
  result: auto_linear

- name: _fft_c2c(Tensor self, int[] dim, int normalization, bool forward) -> Tensor
  self: _fft_c2c(grad, dim, normalization, !forward)
  result: auto_linear

- name: unbind.int(Tensor(a -> *) self, int dim=0) -> Tensor(a)[]
  self: unbind_backward(grads, dim)
  result: auto_linear

- name: stack(Tensor[] tensors, int dim=0) -> Tensor
  tensors: "grad.defined() ? unbind(grad, dim) : std::vector<Tensor>(tensors.size())"
  result: stack_jvp(tensors, dim)

# fused RNN kernels

# Only frst two of _thnn_fused_lstm_cell outputs can have gradients.
# _thnn_fused_lstm_cell outputs: (hy, cy, workspace)
- name: _thnn_fused_lstm_cell(Tensor input_gates, Tensor hidden_gates, Tensor cx, Tensor? input_bias=None, Tensor? hidden_bias=None) -> (Tensor, Tensor, Tensor)
  output_differentiability: [True, True, False]
  input_gates, hidden_gates, cx, input_bias, hidden_bias: "GradMode::is_enabled() ? _thnn_differentiable_lstm_cell_backward(grads[0], grads[1], input_gates, hidden_gates, input_bias, hidden_bias, cx, result1) : _thnn_fused_lstm_cell_backward(grads[0], grads[1], cx, result1, result2, input_bias.defined())"

- name: _thnn_fused_gru_cell(Tensor input_gates, Tensor hidden_gates, Tensor hx, Tensor? input_bias=None, Tensor? hidden_bias=None) -> (Tensor, Tensor)
  input_gates, hidden_gates, hx, input_bias, hidden_bias: "grad.defined() ? (GradMode::is_enabled() ? _thnn_differentiable_gru_cell_backward(grad, input_gates, hidden_gates, hx, input_bias, hidden_bias) : _thnn_fused_gru_cell_backward(grad, result1, input_bias.defined())) : std::tuple<Tensor, Tensor, Tensor, Tensor, Tensor>()"

# PackedSequence helpers
- name: _pack_padded_sequence(Tensor input, Tensor lengths, bool batch_first) -> (Tensor, Tensor)
  input: _pack_padded_sequence_backward(grad, input.sizes(), result1, batch_first)

# TH wrappers
- name: eq.Scalar(Tensor self, Scalar other) -> Tensor
  output_differentiability: [False]

- name: eq.Tensor(Tensor self, Tensor other) -> Tensor
  output_differentiability: [False]

- name: ge.Scalar(Tensor self, Scalar other) -> Tensor
  output_differentiability: [False]

- name: ge.Tensor(Tensor self, Tensor other) -> Tensor
  output_differentiability: [False]

- name: gt.Scalar(Tensor self, Scalar other) -> Tensor
  output_differentiability: [False]

- name: gt.Tensor(Tensor self, Tensor other) -> Tensor
  output_differentiability: [False]

- name: le.Scalar(Tensor self, Scalar other) -> Tensor
  output_differentiability: [False]

- name: le.Tensor(Tensor self, Tensor other) -> Tensor
  output_differentiability: [False]

- name: lt.Scalar(Tensor self, Scalar other) -> Tensor
  output_differentiability: [False]

- name: lt.Tensor(Tensor self, Tensor other) -> Tensor
  output_differentiability: [False]

- name: ne.Scalar(Tensor self, Scalar other) -> Tensor
  output_differentiability: [False]

- name: ne.Tensor(Tensor self, Tensor other) -> Tensor
  output_differentiability: [False]

- name: multinomial(Tensor self, int num_samples, bool replacement=False, *, Generator? generator=None) -> Tensor
  self: non_differentiable
  output_differentiability: [False]

- name: nonzero(Tensor self) -> Tensor
  output_differentiability: [False]

- name: segment_reduce(Tensor data, str reduce, *, Tensor? lengths=None, Tensor? indices=None, int axis=0, bool unsafe=False, Scalar? initial=None) -> Tensor
  data: _segment_reduce_backward(grad, result, data, reduce, lengths)

- name: _pin_memory(Tensor self, Device? device=None) -> Tensor
  self: grad

# Empty factory functions have explicit non-differentiability so that they propagate the class
# when used with a Tensor subclass together with __torch_dispatch__.
# All the other factory functions are composite and call into one of these.
- name: new_empty(Tensor self, int[] size, *, ScalarType? dtype=None, Layout? layout=None, Device? device=None, bool? pin_memory=None) -> Tensor
  self: non_differentiable
  output_differentiability: [False]

- name: new_empty_strided(Tensor self, int[] size, int[] stride, *, ScalarType? dtype=None, Layout? layout=None, Device? device=None, bool? pin_memory=None) -> Tensor
  self: non_differentiable
  output_differentiability: [False]

- name: empty_like(Tensor self, *, ScalarType? dtype=None, Layout? layout=None, Device? device=None, bool? pin_memory=None, MemoryFormat? memory_format=None) -> Tensor
  self: non_differentiable
  output_differentiability: [False]

- name: _new_zeros_with_same_feature_meta(Tensor self, Tensor other, *, int self_num_batch_dims=0) -> Tensor
  self: non_differentiable
  other: non_differentiable
  output_differentiability: [False]

- name: _test_warn_in_autograd(Tensor self) -> Tensor
  self: warn_backwards(grad)

- name: _efficientzerotensor(int[] size, *, ScalarType? dtype=None, Layout? layout=None, Device? device=None, bool? pin_memory=None) -> Tensor
  output_differentiability: [False]

- name: scatter_reduce.two(Tensor self, int dim, Tensor index, Tensor src, str reduce, *, bool include_self=True) -> Tensor
  self, src: scatter_reduce_backward(grad, self, dim, index, src, reduce, include_self, result)
  index: non_differentiable<|MERGE_RESOLUTION|>--- conflicted
+++ resolved
@@ -324,22 +324,8 @@
   result: maybe_multiply(self_t, beta) + maybe_multiply(batch1_t.bmm(batch2_p), alpha) + maybe_multiply(batch1_p.bmm(batch2_t), alpha)
 
 - name: bernoulli(Tensor self, *, Generator? generator=None) -> Tensor
-<<<<<<< HEAD
-  self: zeros_like(grad)
-  result: zeros_like(self_t)
-
-- name: bernoulli_.Tensor(Tensor(a!) self, Tensor p, *, Generator? generator=None) -> Tensor(a!)
-  self: zeros_like(grad)
-  p: zeros_like(p)
-  result: self_t.zero_()
-
-- name: bernoulli_.float(Tensor(a!) self, float p=0.5, *, Generator? generator=None) -> Tensor(a!)
-  self: zeros_like(grad)
-  result: self_t.zero_()
-=======
   self: non_differentiable
   output_differentiability: [False]
->>>>>>> 59d59b95
 
 - name: bmm(Tensor self, Tensor mat2) -> Tensor
   self: grad.bmm(mat2.transpose(1, 2).conj())
@@ -1021,11 +1007,11 @@
   result: other_t + (self_p > other_p).logical_or_(other_p.isnan()) * (self_t - other_t)
 
 - name: mean(Tensor self, *, ScalarType? dtype=None) -> Tensor
-  self: grad.expand(self.sizes()).to(self.scalar_type()) / self.numel()
+  self: grad.expand(self.sizes()) / self.numel()
   result: auto_linear
 
 - name: mean.dim(Tensor self, int[1] dim, bool keepdim=False, *, ScalarType? dtype=None) -> Tensor
-  self: sum_backward(grad, self.sizes(), dim, keepdim).to(self.scalar_type()) / _safe_size(self.sizes(), dim)
+  self: mean_backward(grad, self.sizes(), dim, self.numel(), keepdim)
   result: auto_linear
 
 - name: median(Tensor self) -> Tensor
@@ -1463,10 +1449,14 @@
 
 - name: std.correction(Tensor self, int[1]? dim, *, int? correction, bool keepdim=False) -> Tensor
   self: std_backward(result, grad, self, dim, correction, keepdim)
-  result: handle_r_to_c(result.scalar_type(), var_jvp(self_t, self_p, result, dim, correction, keepdim) / (2 * result))
+  # pointwise (variance) + sum + sqrt
+  result: (at::real(var_backward(self_t.conj(), self_p, dim, correction, true).sum(dim.value_or(IntArrayRef({})), keepdim)) / (2. * result)).masked_fill_(result == 0, 0)
 
 - name: std_mean.correction(Tensor self, int[1]? dim, *, int? correction, bool keepdim=False) -> (Tensor, Tensor)
-  self: var_std_mean_backward(grads, self, result0, result1, dim, correction, keepdim, true)
+  self: std_mean_backward(grads[0], grads[1], self, result0, dim, correction, keepdim)
+  result0: (at::real(var_backward(self_t.conj(), self_p, dim, correction, true).sum(dim.value_or(IntArrayRef({})), keepdim)) / (2. * result0)).masked_fill_(result0 == 0, 0)
+  # linear
+  result1: mean(self_t, dim.value_or(IntArrayRef({})), keepdim)
 
 - name: sub.Tensor(Tensor self, Tensor other, *, Scalar alpha=1) -> Tensor
   self: handle_r_to_c(self.scalar_type(), grad)
@@ -1658,10 +1648,14 @@
 
 - name: var.correction(Tensor self, int[1]? dim, *, int? correction, bool keepdim=False) -> Tensor
   self: var_backward(grad, self, dim, correction, keepdim)
-  result: handle_r_to_c(result.scalar_type(), var_jvp(self_t, self_p, result, dim, correction, keepdim))
+  # pointwise + sum
+  result: at::real(var_backward(self_t.conj(), self_p, dim, correction, true).sum(dim.value_or(IntArrayRef({})), keepdim))
 
 - name: var_mean.correction(Tensor self, int[1]? dim, *, int? correction, bool keepdim=False) -> (Tensor, Tensor)
-  self: var_std_mean_backward(grads, self, result0, result1, dim, correction, keepdim, false)
+  self: var_mean_backward(grads[0], grads[1], self, dim, correction, keepdim)
+  result0: at::real(var_backward(self_t.conj(), self_p, dim, correction, true).sum(dim.value_or(IntArrayRef({})), keepdim))
+  # linear
+  result1: mean(self_t, dim.value_or(IntArrayRef({})), keepdim)
 
 - name: view(Tensor(a) self, int[] size) -> Tensor(a)
   self: grad.reshape(self.sizes())
