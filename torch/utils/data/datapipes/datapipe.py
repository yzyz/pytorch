--- conflicted
+++ resolved
@@ -68,12 +68,9 @@
     functions: Dict[str, Callable] = {}
     reduce_ex_hook: Optional[Callable] = None
     getstate_hook: Optional[Callable] = None
-<<<<<<< HEAD
-    _valid_iterator_id: Optional[int] = None
-=======
     str_hook: Optional[Callable] = None
     repr_hook: Optional[Callable] = None
->>>>>>> 8880e3a3
+    _valid_iterator_id: Optional[int] = None
 
     def __getattr__(self, attribute_name):
         if attribute_name in IterDataPipe.functions:
