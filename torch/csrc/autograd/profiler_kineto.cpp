#define TORCH_ASSERT_ONLY_METHOD_OPERATORS
#include <torch/csrc/autograd/profiler_kineto.h>

#include <c10/macros/Export.h>
#include <c10/util/flat_hash_map.h>
#include <c10/util/irange.h>
#include <c10/util/overloaded.h>
#include <c10/util/variant.h>
#include <c10/util/C++17.h>

#include <torch/csrc/profiler/api.h>
#include <torch/csrc/profiler/collection.h>
#include <torch/csrc/profiler/containers.h>
#include <torch/csrc/profiler/kineto_shim.h>
#include <torch/csrc/profiler/nvtx_observer.h>

#include <ATen/Context.h>

#include <deque>
#include <limits>
#include <sstream>
#include <stdexcept>

#ifdef USE_KINETO
#include <libkineto.h>
#include <time_since_epoch.h>

#ifndef _MSC_VER
// TODO: TO be removed, once this properly works from libkineto
// Literal copy-n-paste from third_party/kineto/libkineto/src/WeakSymbols.cpp
extern "C" {
// This function is needed to avoid superfluous dependency on GNU OpenMP library
// when cuPTI is linked statically For more details see
// https://github.com/pytorch/pytorch/issues/51026
__attribute__((weak)) int acc_get_device_type() {
  throw std::runtime_error(
      "Dummy implementation of acc_get_device_type is not supposed to be called!");
}
} // extern "C"
#endif // _MSC_VER
#endif // USE_KINETO

namespace torch {
namespace autograd {
namespace profiler {

namespace {
const std::string kMemoryEventName = "[memory]";
// TODO: consider TLS (tid + tls counter)
uint64_t next_correlation_id() {
  static std::atomic<uint64_t> corr_id_{1};
  return corr_id_++;
}

inline int64_t getTimeUs() {
#ifdef USE_KINETO
  return libkineto::timeSinceEpoch(std::chrono::system_clock::now());
#else
  return torch::profiler::impl::getTime() / 1000;
#endif // USE_KINETO
}
} // namespace

namespace python_tracer {
namespace {
CallFn call_fn;
TraceEventsFn get_events_fn;
} // namespace

void registerFunctions(CallFn call, TraceEventsFn get_events) {
  call_fn = call;
  get_events_fn = get_events;
}

void call(Command c) {
  if (call_fn != nullptr) {
    call_fn(c);
  }
}

std::vector<std::unique_ptr<PyTraceEvent>> get_events() {
  return get_events_fn != nullptr
      ? get_events_fn()
      : std::vector<std::unique_ptr<PyTraceEvent>>();
}

// We do not want `getTimeUs` to be directly visible, but we need a way for
// the python tracer to use the same timing convention as the profiler.
int64_t now() {
  return getTimeUs();
}

struct Replay {
  PyTraceEvent* frame_;
  bool enter_;

  C10_NODISCARD int64_t t() const {
    return enter_ ? frame_->startTime_ : frame_->endTime_;
  }

  C10_NODISCARD size_t idx() const {
    return enter_ ? frame_->call_idx_ : frame_->return_idx_;
  }

  bool operator<(const Replay& other) const {
    return idx() < other.idx();
  }
};

void _push_reverse_order(PyTraceEvent* e, std::vector<std::string>& names) {
  if (e != nullptr) {
    _push_reverse_order(e->parent_, names);
    names.push_back(e->name_);
  }
}
} // namespace python_tracer

namespace {
using torch::profiler::impl::ProfilerThreadLocalStateBase;
using torch::profiler::impl::ActiveProfilerType;
using torch::profiler::impl::EventType;
using torch::profiler::impl::ExtraFields;
using torch::profiler::impl::Result;
using torch::profiler::impl::kineto::annotation_t;
using torch::profiler::impl::shapesToStr;
using torch::profiler::impl::dtypesToStr;
using torch::profiler::impl::stacksToStr;

struct EventFieldsVisitor {
  EventFieldsVisitor(
      std::shared_ptr<Result>& result,
      KinetoEvent& kineto_event,
      const post_process_t& post_process)
      : kineto_event_{kineto_event}, post_process_{post_process} {
    c10::visit(*this, result->extra_fields_);
  }

  void operator()(ExtraFields<EventType::TorchOp>& op_event) {
    handleJIT(op_event);
    kineto_event_.get()
        .endThreadId(op_event.end_tid_)
        .scope((int8_t)op_event.scope_)
        .debugHandle(op_event.debug_handle_)
        .setAsync(op_event.is_async_);

    auto& shapes = op_event.inputs_.shapes_;
    if (!shapes.empty()) {
      kineto_event_.get().shapes(shapes);
      annotations_.emplace_back("Input Dims", shapesToStr(shapes));
    }

    auto& dtypes = op_event.inputs_.dtypes_;
    if (!dtypes.empty()) {
      kineto_event_.get().dtypes(dtypes);
      annotations_.emplace_back("Input type", dtypesToStr(dtypes));
    }

    if (!op_event.extra_args_.empty()) {
      kineto_event_.get().flops(
          computeFlops(op_event.name_, op_event.extra_args_));
    }
    kineto_event_.get().cuda_event_start_ =
        op_event.gpu_fallback_.cuda_event_start_;
    kineto_event_.get().cuda_event_end_ =
        op_event.gpu_fallback_.cuda_event_end_;

    // add information about an associated forward op, if a sequence number
    // is available (e.g. during training)
    if (op_event.sequence_number_ >= 0) {
      kineto_event_.get()
          .sequenceNr(op_event.sequence_number_)
          .fwdThreadId(op_event.forward_tid_);
      annotations_.emplace_back(
          "Fwd thread id", std::to_string(op_event.forward_tid_));
      annotations_.emplace_back(
          "Sequence number", std::to_string(op_event.sequence_number_));
    }
  }

  void operator()(ExtraFields<EventType::Backend>& backend_event) {
    handleJIT(backend_event);
    kineto_event_.get()
        .endThreadId(kineto_event_.get().startThreadId())
        .scope((int8_t)backend_event.scope_)
        .debugHandle(backend_event.debug_handle_)
        .backend(backend_event.backend_);

    if (!backend_event.backend_.empty()) {
      annotations_.emplace_back(
          "Backend", "\"" + backend_event.backend_ + "\"");
    }
  }

  void operator()(const ExtraFields<EventType::Allocation>& alloc) {
    kineto_event_.get()
        .deviceIndex(alloc.device_index_)
        .nBytes(alloc.alloc_size_);

    annotations_ = {
        {"Device Type", std::to_string((int8_t)alloc.device_type_)},
        {"Device Id", std::to_string(alloc.device_index_)},
        {"Addr", std::to_string(reinterpret_cast<intptr_t>(alloc.ptr_))},
        {"Bytes", std::to_string(alloc.alloc_size_)}};
    if (alloc.total_allocated_ >= 0) {
      annotations_.emplace_back(
          "Total Allocated", std::to_string(alloc.total_allocated_));
    }
    if (alloc.total_reserved_ >= 0) {
      annotations_.emplace_back("Total Reserved", std::to_string(alloc.total_reserved_));
    }
  }

  template <typename T>
  void handleJIT(T& fields) {
    auto& jit_stack = fields.jit_stack_;
    auto& jit_modules = fields.jit_modules_;
    if (post_process_.get()) {
      post_process_.get()(fields.debug_handle_, jit_stack, jit_modules);
    }
    if (!jit_stack.empty()) {
      // NB: This is only for the JIT stack. The python stack (if applicable)
      //     is constructed later.
      kineto_event_.get().stack(jit_stack);
      annotations_.emplace_back(
          "Call stack", torch::profiler::impl::stacksToStr(jit_stack, ";"));
    }

    if (!jit_modules.empty()) {
      kineto_event_.get().moduleHierarchy(jit_modules);
      annotations_.emplace_back(
          "Module Hierarchy",
          torch::profiler::impl::stacksToStr(jit_modules, "."));
    }
  }

  std::reference_wrapper<KinetoEvent> kineto_event_;
  std::reference_wrapper<const post_process_t> post_process_;
  annotation_t annotations_;
};

// Assumption: Total threads number will not exceed 2^16-1, and total ops will
// not exceed 2^48 -1.
static inline uint64_t getForwardThreadKey(uint64_t tid, uint64_t seqNr) {
  return (((tid) << 48) | ((seqNr) & (((uint64_t)1 << 48) - 1)));
}

struct KinetoThreadLocalState : public ProfilerThreadLocalStateBase {
  explicit KinetoThreadLocalState(
      const ProfilerConfig& config,
      std::set<torch::profiler::impl::ActivityType> activities)
      : ProfilerThreadLocalStateBase(config),
        start_time_(getTimeUs()),
        activities_(std::move(activities)),
        record_queue_(config),
        cpu_trace_(start_time_, "PyTorch Profiler") {}
  ~KinetoThreadLocalState() override = default;

  static KinetoThreadLocalState* getTLS() {
    auto tls = ProfilerThreadLocalStateBase::getTLS();
    TORCH_INTERNAL_ASSERT_DEBUG_ONLY(
        tls == nullptr || tls->profilerType() == ActiveProfilerType::KINETO);
    return static_cast<KinetoThreadLocalState*>(tls);
  }

  ActiveProfilerType profilerType() override {
    return ActiveProfilerType::KINETO;
  }

  bool tracePython() {
    return config().with_stack && activities_.count(ActivityType::CPU);
  }

  void reportMemoryUsage(
      void* ptr,
      int64_t alloc_size,
      int64_t total_allocated,
      int64_t total_reserved,
      c10::Device device) override {
    if (config_.profile_memory && config_.state != ProfilerState::Disabled) {
      record_queue_.getSubqueue()->emplace_allocation_event(
          torch::profiler::impl::getApproximateTime(),
          ptr,
          alloc_size,
          total_allocated,
          total_reserved,
          device.type(),
          device.index());
    }
  }

  const post_process_t& getEventPostProcessingCallback() const {
    return event_post_process_cb_;
  }

  void setEventPostProcessingCallback(post_process_t&& cb) {
    event_post_process_cb_ = std::move(cb);
  }

  torch::profiler::impl::kineto::ActivityTraceWrapper finalizeTrace() {
    auto end_time = getTimeUs();
    materializeOpEvents();

    finalizeCPUTrace(cpu_trace_.get());
    {
      std::lock_guard<std::mutex> guard(state_mutex_);
      cpu_trace_.transferCpuTrace(end_time);
    }

    if (config().state != ProfilerState::KINETO_ONDEMAND) {
      auto trace = torch::profiler::impl::kineto::stopTrace();
      TORCH_CHECK(trace || !torch::profiler::kKinetoAvailable);
      addTraceEvents(trace);
      return trace;
    } else {
      return torch::profiler::impl::kineto::ActivityTraceWrapper();
    }
  }

  void materializeOpEvents() {
    std::lock_guard<std::mutex> guard(state_mutex_);
    auto converter = clock_converter_.makeConverter();

    for (auto& e : record_queue_.getRecords(converter)) {
<<<<<<< HEAD
      if (e->parent_.expired()) {
        event_tree_.push_back(e);
      }

      if (e->finished_) {
        int64_t start_us = e->start_time_ns_ / 1000;
        int64_t end_us = e->endTimeNS() / 1000;
        kineto_events_.emplace_back();
        kineto_events_.back()
            .name(e->name())
            .startUs(start_us)
            .durationUs(end_us - start_us)
            .correlationId(e->correlationID())
            .deviceType(e->deviceType())
            .startThreadId(e->start_tid_);

        // NB: also sets fields on `kineto_events_.back()`.
        auto visitor = EventFieldsVisitor(
          e, kineto_events_.back(), getEventPostProcessingCallback());

        cpu_trace_.addCPUActivity(
            e->name(),
            e->kinetoType(),
            e->kineto_info_,
            e->correlationID(),
            start_us,
            end_us,
            visitor.annotations_);
      }
=======
      // `take_data` handles time conversion.
      int64_t start_us = e->start_time_ns_ / 1000;
      int64_t end_us = e->endTimeNS() / 1000;

      if (end_us < start_us) {
        // We initialize end_us_ to the smallest int64_t, so this means that
        // the op did not finish before we stopped profiling.
        continue;
      }

      kineto_events_.emplace_back();
      kineto_events_.back()
          .name(e->name())
          .startUs(start_us)
          .durationUs(end_us - start_us)
          .correlationId(e->correlationID())
          .deviceType(e->deviceType())
          .startThreadId(e->start_tid_);

      // NB: also sets fields on `kineto_events_.back()`.
      auto visitor = EventFieldsVisitor(
          e, kineto_events_.back(), getEventPostProcessingCallback());

      cpu_trace_.addCPUActivity(
          e->name(),
          e->kinetoType(),
          e->kineto_info_,
          e->correlationID(),
          start_us,
          end_us,
          visitor.annotations_);
>>>>>>> 9e806619
    }
  }

  void finalizeCPUTrace(std::unique_ptr<torch::profiler::impl::kineto::trace_t>& cpu_trace) {
#ifndef USE_KINETO
  }
#else // USE_KINETO
    TORCH_INTERNAL_ASSERT(
        cpu_trace->activities.size() == kineto_events_.size());
    // startThreadId_seqNum to pointer of activity.
    // Low-16bits of startThreadId and low-48bits seqNum are concatenated into
    // one uint64_t variable as key.

    // From the time being, we need disable the forward/backward correlation feature to
    // workaround the crash bug.
    // TODO: by Mike Guo
    // reenable the forward/backward correlation when kineto fix the following raw pointer
    //    GenericTraceActivity.flow.linkedActivity

    /*
    std::unordered_map<uint64_t, libkineto::GenericTraceActivity*>
        tidSeq2activity;

    for (const auto idx : c10::irange(cpu_trace->activities.size())) {
      auto& kineto_event = kineto_events_[idx];
      auto& activity = cpu_trace->activities[idx];

      // add information about an associated forward op, if a sequence number
      // is available (e.g. during training)
      if (kineto_event.sequenceNr() >= 0) {
        generateForwardBackwardLink(
            kineto_event, fwd_bwd_link_id, activity, tidSeq2activity);
      }
    }
    */

    addPythonEvents(cpu_trace);
  }

  void addPythonEvents(std::unique_ptr<torch::profiler::impl::kineto::trace_t>& cpu_trace) {
    if (!tracePython()) {
      return;
    }

    auto py_events = python_tracer::get_events();
    for (const auto& e : py_events) {
      TORCH_INTERNAL_ASSERT(
          !e->thread_id_,
          "Profiler expects only single threaded Python tracing.");
    }

    // The remainder of this function merges the Python and Kineto event
    // streams into a single stream. If Python tracing is not enabled, we want
    // to avoid this process altogether to cut down on processing time.
    if (!py_events.size()) {
      return;
    }

    // Kineto event times
    std::vector<int64_t> op_start_times;
    for (const auto& a : cpu_trace->activities) {
      op_start_times.push_back(a.startTime);
    }
    std::sort(op_start_times.begin(), op_start_times.end());

    // Map PyTraceEvent* to sequential integers for JSON export.
    ska::flat_hash_map<python_tracer::PyTraceEvent*, std::string>
        py_event_indices_{
            { nullptr,
              std::string("null") }};
    for (const auto i : c10::irange(py_events.size())) {
      py_event_indices_.insert({py_events[i].get(), std::to_string(i)});
    }

    ska::flat_hash_map<std::string, size_t> module_counter_;
    ska::flat_hash_map<size_t, std::string> module_id_map_;
    auto record_module_id = [&](python_tracer::PyTraceEvent* e) {
      if (e->call_type_ == python_tracer::CallType::kPyModuleCall &&
          module_id_map_.find(e->module_id_) == module_id_map_.end()) {
        // We use the fact that operator[] will default initialize new keys.
        module_id_map_[e->module_id_] =
            std::to_string(module_counter_[e->name_]++);
      }
    };

    // Python events
    std::vector<python_tracer::Replay> py_replay;
    for (const auto& e : py_events) {
      py_replay.push_back({e.get(), true});
      py_replay.push_back({e.get(), false});
    }
    std::sort(py_replay.begin(), py_replay.end());

    // In order to determine the state of the python interpreter when a
    // particular op is called, we have to replay the python events and note
    // timestamps which are associated with op start times.
    std::vector<python_tracer::PyTraceEvent*> py_stack;
    ska::flat_hash_map<int64_t, python_tracer::PyTraceEvent*> op_py_map;
    auto replay_it = py_replay.begin();
    for (auto t : op_start_times) {
      while (replay_it != py_replay.end() && replay_it->t() <= t) {
        if (replay_it->enter_) {
          py_stack.push_back(replay_it->frame_);
          record_module_id(replay_it->frame_);
        } else {
          TORCH_INTERNAL_ASSERT(py_stack.size());
          TORCH_INTERNAL_ASSERT(py_stack.back() == replay_it->frame_);
          py_stack.pop_back();
        }
        replay_it++;
      }
      op_py_map.insert({t, py_stack.size() ? py_stack.back() : nullptr});
    }

    std::vector<libkineto::GenericTraceActivity> py_activities;
    auto py_events_it = py_events.begin();
    auto py_device = libkineto::processId();
    auto main_thread = libkineto::systemThreadId();
    auto push_py_event = [&]() {
      auto e = (*py_events_it).get();
      libkineto::GenericTraceActivity op(
          cpu_trace->span, libkineto::ActivityType::PYTHON_FUNCTION, e->name_);

      op.device = py_device;
      op.resource = main_thread;
      op.startTime = e->startTime_;
      op.endTime = e->endTime_;

      op.addMetadata("Python id", py_event_indices_.at(e));
      op.addMetadata("Python parent id", py_event_indices_.at(e->parent_));
      op.addMetadata("Python thread", std::to_string(e->thread_id_));
      if (e->call_type_ == python_tracer::CallType::kPyModuleCall) {
        op.addMetadata("Python module id", module_id_map_.at(e->module_id_));
      }

      py_activities.push_back(op);
      py_events_it++;
    };

    TORCH_INTERNAL_ASSERT(cpu_trace->activities.size() == kineto_events_.size());
    for (const auto idx : c10::irange(cpu_trace->activities.size())) {
      auto& activity = cpu_trace->activities[idx];

      // Add any python events that occurred between this Kineto event and the
      // previous Kineto event.
      while (py_events_it != py_events.end() &&
             (*py_events_it)->endTime_ <= activity.endTime) {
        push_py_event();
      }

      auto python_caller = op_py_map.at(activity.startTime);
      activity.addMetadata(
          "python_caller_id", py_event_indices_.at(python_caller));

      // If the kineto event has a stack that means the JIT model has a stack
      // associated with it that we need to respect.
      if (!kineto_events_[idx].hasStack()) {
        std::vector<std::string> py_names;
        _push_reverse_order(python_caller, py_names);
        kineto_events_[idx].stack(py_names);
        activity.addMetadata("Call stack", torch::profiler::impl::stacksToStr(py_names, ";"));
      }
    }

    // Add any Python events which finish after the last Kineto event.
    while (py_events_it != py_events.end()) {
      push_py_event();
    }

    cpu_trace->activities.insert(cpu_trace->activities.end(), py_activities.begin(), py_activities.end());
  }

  void generateForwardBackwardLink(
      const KinetoEvent& kineto_event,
      uint64_t& fwd_bwd_link_id,
      libkineto::GenericTraceActivity& activity,
      std::unordered_map<uint64_t, libkineto::GenericTraceActivity*>&
          tidSeq2activity) {
    if (kineto_event.fwdThreadId() > 0) {
      // act is backward op.
      uint64_t key = getForwardThreadKey(
          kineto_event.fwdThreadId(), kineto_event.sequenceNr());
      auto iter = tidSeq2activity.find(key);
      if (iter != tidSeq2activity.end()) {
        libkineto::GenericTraceActivity* fwd = iter->second;
        fwd->flow.start = true;
        activity.flow.id = fwd->flow.id = fwd_bwd_link_id;
        activity.flow.type = fwd->flow.type = libkineto::kLinkFwdBwd;
        ++fwd_bwd_link_id;
      }
    } else if (kineto_event.startThreadId() != 0) {
      // act is forward op.
      uint64_t key = getForwardThreadKey(
          kineto_event.startThreadId(), kineto_event.sequenceNr());
      // Assumption: Among all ops with same sequence number,
      // the one with biggest start time is most likely launching backward op.
      auto iter = tidSeq2activity.find(key);
      if (iter == tidSeq2activity.end()) {
        tidSeq2activity[key] = &activity;
      } else {
        // Now the sequence number is only incremented on creating a "Node"
        // object for backward pass, by calling
        // "at::sequence_number::get_and_increment()". Among all ops with same
        // sequence number, the one with biggest startTime is the one launching
        // backward op.
        if (activity.startTime >= iter->second->startTime) {
          tidSeq2activity[key] = &activity;
        }
      }
    }
  }
#endif // USE_KINETO

  void addTraceEvents(torch::profiler::impl::kineto::ActivityTraceWrapper& trace) {
#ifdef USE_KINETO
    const auto& events = *(trace.get()->activities());
    for (const auto& ev_ptr : events) {
      if (ev_ptr == nullptr) {
        continue;
      }
      const auto& activity = *ev_ptr;
      // These events are already processed
      if (activity.type() != libkineto::ActivityType::CPU_OP &&
          activity.type() != libkineto::ActivityType::CPU_INSTANT_EVENT &&
          activity.type() != libkineto::ActivityType::USER_ANNOTATION &&
          activity.type() != libkineto::ActivityType::PYTHON_FUNCTION) {
        kineto_events_.emplace_back();
        auto& kineto_event = kineto_events_.back();
        kineto_event.name(activity.name())
            .deviceIndex(activity.deviceId())
            .deviceResourceId(activity.resourceId())
            .startUs(activity.timestamp())
            .durationUs(activity.duration())
            .activityType((uint8_t)activity.type());
        if (activity.linkedActivity()) {
          kineto_event.linkedCorrelationId(
              activity.linkedActivity()->correlationId());
        }
        kineto_event.deviceType(deviceTypeFromActivity(activity.type()));
      }
    }
#endif // USE_KINETO
  }

  uint64_t start_time_;
  torch::profiler::impl::ApproximateClockToUnixTimeConverter clock_converter_;
  std::set<torch::profiler::impl::ActivityType> activities_;
  torch::profiler::impl::RecordQueue record_queue_;
  torch::profiler::impl::kineto::TraceWrapper cpu_trace_;
  std::vector<KinetoEvent> kineto_events_;
  std::vector<experimental_event_t> event_tree_;
  // Optional, if event post-processing is enabled.
  post_process_t event_post_process_cb_;
};

class GlobalStateManager {
 public:
  static GlobalStateManager& singleton() {
    static GlobalStateManager singleton_;
    return singleton_;
  }

  template <typename... Args>
  static void init(Args... args) {
    if (singleton().state_) {
      LOG(WARNING) << "GlobalStatePtr already exists!";
    } else {
      singleton().state_ =
          std::make_shared<KinetoThreadLocalState>(std::forward<Args>(args)...);
    }
  }

  static auto* get() {
    return singleton().state_.get();
  }

  static std::shared_ptr<c10::DebugInfoBase> pop() {
    TORCH_INTERNAL_ASSERT(
        singleton().state_ != nullptr,
        "Global state ptr cannot be null before resetting");
    auto out = singleton().state_;
    singleton().state_.reset();
    return out;
  }

 private:
  GlobalStateManager() = default;

  std::shared_ptr<KinetoThreadLocalState> state_;
};

template<bool use_global>
static KinetoThreadLocalState* getStatePtr() {
  return c10::guts::if_constexpr<use_global>(
      [] { return GlobalStateManager::get(); },
      [] { return KinetoThreadLocalState::getTLS(); });
}

template<bool use_global_state_ptr = false>
std::unique_ptr<at::ObserverContext> onFunctionEnter(const at::RecordFunction& fn) {
  auto state_ptr = getStatePtr<use_global_state_ptr>();
  if (!state_ptr) {
    return nullptr;
  }
  auto corr_id = next_correlation_id();
  if (fn.scope() == at::RecordScope::USER_SCOPE) {
    torch::profiler::impl::kineto::pushUserCorrelationId(corr_id);
  } else {
    torch::profiler::impl::kineto::pushCorrelationId(corr_id);
  }
  return state_ptr->record_queue_.getSubqueue()->begin_op(fn, corr_id);
}

// @lint-ignore CLANGTIDY clang-diagnostic-unused-parameter
template<bool use_global_state_ptr = false>
void onFunctionExit(const at::RecordFunction& fn, at::ObserverContext* ctx_ptr) {
  auto state_ptr = getStatePtr<use_global_state_ptr>();
  if (!state_ptr) {
    return;
  }
  const auto& config = state_ptr->config();
  auto* kineto_ctx_ptr =
    static_cast<torch::profiler::impl::KinetoObserverContext*>(ctx_ptr);
  TORCH_INTERNAL_ASSERT(kineto_ctx_ptr != nullptr);
  kineto_ctx_ptr->event_->end_time_ = torch::profiler::impl::getApproximateTime();
  kineto_ctx_ptr->event_->basic_fields_.end_tid_ = at::RecordFunction::currentThreadId();
  if (config.state == ProfilerState::KINETO_GPU_FALLBACK) {
    try {
      auto fallback = kineto_ctx_ptr->fallback_;
      TORCH_INTERNAL_ASSERT(fallback != nullptr);
      torch::profiler::impl::cudaStubs()->record(
          nullptr, &fallback->cuda_event_end_, nullptr);
    } catch (const std::exception& e) {
      LOG(WARNING) << "Failed to record CUDA event. " << e.what();
    }
  }

  if (fn.scope() == at::RecordScope::USER_SCOPE) {
    torch::profiler::impl::kineto::popUserCorrelationId();
  } else {
    torch::profiler::impl::kineto::popCorrelationId();
  }
}

template <bool use_global_callback = false>
void pushProfilingCallbacks(const std::unordered_set<at::RecordScope>& scopes) {
  auto registration_state_ptr = getStatePtr<use_global_callback>();
  TORCH_INTERNAL_ASSERT(registration_state_ptr, "Expected profiler state set");
  auto recordFunctionCallback =
      at::RecordFunctionCallback(
          onFunctionEnter<use_global_callback>,
          onFunctionExit<use_global_callback>)
          .needsInputs(registration_state_ptr->config().report_input_shapes)
          .scopes(scopes);

  auto handle = c10::guts::if_constexpr<use_global_callback>(
      [&] { return at::addGlobalCallback(recordFunctionCallback); },
      [&] { return at::addThreadLocalCallback(recordFunctionCallback);
      });
  registration_state_ptr->setCallbackHandle(handle);
}

} // namespace

void reportBackendEventToActiveKinetoProfiler(
    const int64_t start_time_us,
    const int64_t end_time_us,
    const int64_t debug_handle,
    const at::RecordScope scope,
    const std::string& event_name,
    const std::string& backend_name) {
  TORCH_INTERNAL_ASSERT(
      GlobalStateManager::get() == nullptr,
      "On-demand profiling does not support post processing callback");

  auto state_ptr = KinetoThreadLocalState::getTLS();
  if (!state_ptr) {
    return;
  }

  state_ptr->record_queue_.getSubqueue()->emplace_backend_event(
      start_time_us,
      end_time_us,
      debug_handle,
      scope,
      event_name,
      backend_name);

  /* no support for input shapes now?
  if (config.report_input_shapes) {
    ctx_ptr->shapes = inputSizes(fn);
    ctx_ptr->dtypes = inputTypes(fn);
  }
  */
}

void prepareProfiler(
    const torch::profiler::impl::ProfilerConfig& config,
    const std::set<torch::profiler::impl::ActivityType>& activities) {
  if (config.state == ProfilerState::NVTX) {
    return;
  }
  TORCH_CHECK(
      config.state == ProfilerState::KINETO ||
          config.state == ProfilerState::KINETO_GPU_FALLBACK,
      "Supported only in Kineto profiler");
  torch::profiler::impl::kineto::prepareTrace(
      /*cpuOnly=*/!at::hasCUDA(), activities, config.experimental_config);
}

void enableProfilerWithEventPostProcess(
    const torch::profiler::impl::ProfilerConfig& config,
    const std::set<torch::profiler::impl::ActivityType>& activities,
    post_process_t&& cb,
    const std::unordered_set<at::RecordScope>& scopes) {
  TORCH_CHECK(
      config.state != ProfilerState::NVTX,
      "NVTX does not support post processing callback.");
  TORCH_INTERNAL_ASSERT(
      GlobalStateManager::get() == nullptr,
      "On-demand profiling does not support post processing callback");

  enableProfiler(config, activities, scopes);
  auto state_ptr = KinetoThreadLocalState::getTLS();
  state_ptr->setEventPostProcessingCallback(std::move(cb));
}

void enableProfiler(
    const torch::profiler::impl::ProfilerConfig& config,
    const std::set<torch::profiler::impl::ActivityType>& activities,
    const std::unordered_set<at::RecordScope>& scopes) {
  TORCH_CHECK(!profilerEnabled(), "Profiler is already enabled on this thread");
  if (config.state == ProfilerState::NVTX) {
    torch::profiler::impl::pushNVTXCallbacks(config, scopes);
    return;
  }

  TORCH_CHECK(
      config.state == ProfilerState::KINETO ||
      config.state == ProfilerState::KINETO_GPU_FALLBACK ||
      config.state == ProfilerState::KINETO_ONDEMAND);
  TORCH_CHECK(
      !activities.empty(), "No activities specified for Kineto profiler");

  if (config.state == ProfilerState::KINETO ||
      config.state == ProfilerState::KINETO_GPU_FALLBACK) {
    auto state = std::make_shared<KinetoThreadLocalState>(config, activities);
    c10::ThreadLocalDebugInfo::_push(c10::DebugInfoKind::PROFILER_STATE, state);

    if (state->tracePython()) {
      python_tracer::call(python_tracer::Command::kStartOne);
    }

    if (activities.count(ActivityType::CPU)) {
      pushProfilingCallbacks<false>(scopes);
    }
    torch::profiler::impl::kineto::startTrace();
  }

  if (config.state == ProfilerState::KINETO_ONDEMAND) {
    GlobalStateManager::init(config, activities);

    TORCH_INTERNAL_ASSERT(activities.count(ActivityType::CPU), "Ondemand profiling must enable CPU tracing");
    pushProfilingCallbacks<true>(scopes);
  }
}

std::unique_ptr<ProfilerResult> disableProfiler() {
  auto state_ptr = std::static_pointer_cast<
      torch::profiler::impl::ProfilerThreadLocalStateBase>(
      GlobalStateManager::get() == nullptr
          ? c10::ThreadLocalDebugInfo::_pop(c10::DebugInfoKind::PROFILER_STATE)
          : GlobalStateManager::pop());

  const auto& config = state_ptr->config();
  TORCH_CHECK(
      state_ptr &&
          (config.state == ProfilerState::KINETO ||
           config.state == ProfilerState::KINETO_GPU_FALLBACK ||
           config.state == ProfilerState::KINETO_ONDEMAND ||
           config.state == ProfilerState::NVTX),
      "Can't disable Kineto profiler when it's not running");

  if (state_ptr->hasCallbackHandle()) {
    at::removeCallback(state_ptr->callbackHandle());
  }

  // Traces are converged via libkineto automatically for ondemand flow
  if (state_ptr->config().state == ProfilerState::KINETO_ONDEMAND) {
    (void)std::static_pointer_cast<KinetoThreadLocalState>(state_ptr)->finalizeTrace();
    return std::make_unique<ProfilerResult>();
  }

  // Shared among NVTX, KINETO, KINETO_GPU_FALLBACK
  std::unique_ptr<ProfilerResult> result;
  if (state_ptr->config().state == ProfilerState::NVTX) {
    result = std::make_unique<ProfilerResult>();
  }

  if (config.state == ProfilerState::KINETO ||
      config.state == ProfilerState::KINETO_GPU_FALLBACK) {
    auto kineto_state_ptr = std::static_pointer_cast<KinetoThreadLocalState>(state_ptr);
    if (kineto_state_ptr->tracePython()) {
      python_tracer::call(python_tracer::Command::kStop);
    }

    auto trace = kineto_state_ptr->finalizeTrace();
    if (kineto_state_ptr->tracePython()) {
      python_tracer::call(python_tracer::Command::kClear);
    }

    result = std::make_unique<ProfilerResult>(
        kineto_state_ptr->start_time_,
        std::move(kineto_state_ptr->kineto_events_),
        std::move(trace),
        std::move(kineto_state_ptr->event_tree_));
  }

  return result;
}

int64_t KinetoEvent::cudaElapsedUs() const {
  if (!cuda_event_start_ || !cuda_event_end_) {
    return -1;
  }
  try {
    return (int64_t)torch::profiler::impl::cudaStubs()->elapsed(&cuda_event_start_, &cuda_event_end_);
  } catch (std::exception& e) {
    LOG(WARNING) << "Failed to measure time between two CUDA events. "
                 << e.what();
  }
  return -1;
}

ProfilerResult::ProfilerResult(
    uint64_t start_time,
    std::vector<KinetoEvent> events,
    torch::profiler::impl::kineto::ActivityTraceWrapper trace,
    std::vector<experimental_event_t>&& event_tree)
    : trace_start_us_(start_time),
      events_(std::move(events)),
      trace_(std::move(trace)),
      event_tree_(std::move(event_tree)) {}
ProfilerResult::ProfilerResult() = default;
ProfilerResult::~ProfilerResult() = default;

void ProfilerResult::save(const std::string& path) {
  trace_.save(path);
}

} // namespace profiler
} // namespace autograd
} // namespace torch<|MERGE_RESOLUTION|>--- conflicted
+++ resolved
@@ -321,7 +321,6 @@
     auto converter = clock_converter_.makeConverter();
 
     for (auto& e : record_queue_.getRecords(converter)) {
-<<<<<<< HEAD
       if (e->parent_.expired()) {
         event_tree_.push_back(e);
       }
@@ -351,39 +350,6 @@
             end_us,
             visitor.annotations_);
       }
-=======
-      // `take_data` handles time conversion.
-      int64_t start_us = e->start_time_ns_ / 1000;
-      int64_t end_us = e->endTimeNS() / 1000;
-
-      if (end_us < start_us) {
-        // We initialize end_us_ to the smallest int64_t, so this means that
-        // the op did not finish before we stopped profiling.
-        continue;
-      }
-
-      kineto_events_.emplace_back();
-      kineto_events_.back()
-          .name(e->name())
-          .startUs(start_us)
-          .durationUs(end_us - start_us)
-          .correlationId(e->correlationID())
-          .deviceType(e->deviceType())
-          .startThreadId(e->start_tid_);
-
-      // NB: also sets fields on `kineto_events_.back()`.
-      auto visitor = EventFieldsVisitor(
-          e, kineto_events_.back(), getEventPostProcessingCallback());
-
-      cpu_trace_.addCPUActivity(
-          e->name(),
-          e->kinetoType(),
-          e->kineto_info_,
-          e->correlationID(),
-          start_us,
-          end_us,
-          visitor.annotations_);
->>>>>>> 9e806619
     }
   }
 
