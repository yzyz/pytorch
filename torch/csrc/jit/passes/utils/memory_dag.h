--- conflicted
+++ resolved
@@ -4,8 +4,6 @@
 #include <c10/util/Optional.h>
 #include <c10/util/flat_hash_map.h>
 #include <c10/util/sparse_bitset.h>
-#include <torch/csrc/jit/ir/ir.h>
-#include <torch/csrc/jit/ir/type_hashing.h>
 #include <memory>
 #include <unordered_map>
 #include <unordered_set>
@@ -42,7 +40,7 @@
 
   void addToContainedElements(Element* contained, Element* container);
 
-  // Make a fresh Element (i.e. an Element that doesn't point to anything) and
+  // Make a fresh element (i.e. an element that doesn't point to anything) and
   // return it.
   Element* makeFreshValue(const Value* v);
 
@@ -58,8 +56,8 @@
 // AliasDb to provide a higher-level API.
 //
 // We maintain a DAG where:
-//   - Vertices (called "Elements") represent Values and
-//     other aliasing entities (e.g. the stuff inside a list)
+//   - Vertices (called "elements") represent values and
+//     other aliasing entities (e.g. like the stuff inside a list)
 //   - Edges represent a "points-to" relationship.
 //
 // Leaves in this DAG are entities that don't point to anything, and thus
@@ -84,7 +82,7 @@
   bool mayAlias(const Element* a, const Element* b) const;
   bool mayAlias(Element* a, Element* b) const;
 
-  // Does `a` hold reference to any memory that is stored in `b`, or vice versa?
+  // Does a hold reference to any memory that is stored in elem, or vice versa?
   bool mayContainAlias(const Element* a, const Element* b) const;
   bool mayContainAlias(Element* a, Element* b) const;
 
@@ -100,20 +98,18 @@
       MemoryLocations& cont) const;
 
   /**
-   * The following methods are special cases where we need to mutate the
+   * The following methods are special cases where we need to reach mutate the
    * internals of MemoryDAG for efficiency reasons. Don't call them unless you
    * know what you're doing! In particular, don't add new mutating methods
    * without ensuring that you are maintaining cache consistency for memory
    * locations.
    */
-
   // Adding wildcards can trigger extremely expensive cache invalidations. This
   // method adds them in a more efficient cache-aware way.
   void setWildcards(
       const std::unordered_set<const Value*>& wildcards,
       const ska::flat_hash_map<const Value*, Element*>& elementMap,
-      const std::function<std::vector<Element*>(const Value*)>&
-          getWildcardElement);
+      const std::function<Element*(const Value*)>& getWildcardElement);
   Element* unsafeMakeFreshValue(const Value* v);
 
  private:
@@ -131,12 +127,8 @@
   // wildcard constructor
   explicit Element(unsigned index_);
 
-<<<<<<< HEAD
-  // Index that represents this element in the owning DAG's bit vector
-=======
   // Index into the owning DAG's bit vector that represents this element.
   // NOLINTNEXTLINE(cppcoreguidelines-non-private-member-variables-in-classes)
->>>>>>> 2d662d35
   unsigned index;
 
   // All elements that this element *may* point to. It's possible to have
