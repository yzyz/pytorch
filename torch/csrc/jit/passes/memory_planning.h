#pragma once

#include <torch/csrc/jit/ir/ir.h>
#include <torch/csrc/jit/runtime/static/impl.h>

namespace torch {
namespace jit {
enum class Strategy {
  NAIVE = 0,
  LINEAR_SCAN,
  GREEDY_BY_SIZE_WITH_SMALLEST_GAP,
  GREEDY_BY_SIZE_WITH_FIRST_GAP,
<<<<<<< HEAD
  GREEDY_BY_LONGEST_AND_SIZE,
  GREEDY_BY_BREADTH,
=======
  GREEDY_BY_LONGEST_AND_SIZE_WITH_SMALLEST_GAP,
  GREEDY_BY_LONGEST_AND_SIZE_WITH_FIRST_GAP
>>>>>>> 7301fd02
};

inline const char* toString(Strategy s) {
  switch (s) {
    case Strategy::NAIVE:
      return "NAIVE";
    case Strategy::LINEAR_SCAN:
      return "LINEAR_SCAN";
    case Strategy::GREEDY_BY_SIZE_WITH_SMALLEST_GAP:
      return "GREEDY_BY_SIZE";
    case Strategy::GREEDY_BY_SIZE_WITH_FIRST_GAP:
      return "GREEDY_BY_SIZE_WITH_FIRST_GAP";
<<<<<<< HEAD
    case Strategy::GREEDY_BY_LONGEST_AND_SIZE:
      return "GREEDY_BY_LONGEST_AND_SIZE";
    case Strategy::GREEDY_BY_BREADTH:
      return "GREEDY_BY_BREADTH";
=======
    case Strategy::GREEDY_BY_LONGEST_AND_SIZE_WITH_SMALLEST_GAP:
      return "GREEDY_BY_LONGEST_AND_SIZE_WITH_SMALLEST_GAP";
    case Strategy::GREEDY_BY_LONGEST_AND_SIZE_WITH_FIRST_GAP:
      return "GREEDY_BY_LONGEST_AND_SIZE_WITH_FIRST_GAP";
>>>>>>> 7301fd02
    default:
      return "UNKNOWN STRATEGY";
  }
}

inline std::ostream& operator<<(std::ostream& str, Strategy rhs) {
  return str << toString(rhs);
}

typedef struct MemRegion {
  size_t offset;
  size_t size;
} MemRegion;

inline std::ostream& operator<<(std::ostream& str, MemRegion reg) {
  return str << "{offset: " << reg.offset << ", size: " << reg.size << "}";
}

inline bool operator==(const MemRegion& lhs, const MemRegion& rhs) {
  return lhs.offset == rhs.offset && lhs.size == rhs.size;
}

struct regionSizeCmp {
  bool operator()(const MemRegion& reg1, const MemRegion& reg2) const {
    return reg1.size == reg2.size ? reg1.offset < reg2.offset
                                  : reg1.size < reg2.size;
  }
};

struct regionOffsetCmp {
  bool operator()(const MemRegion& reg1, const MemRegion& reg2) const {
    return reg1.offset == reg2.offset ? reg1.size < reg2.size
                                      : reg1.offset < reg2.offset;
  }
};

bool overlapMemRegion(const MemRegion& reg1, const MemRegion& reg2);

struct UniqueLiveRange {
  LiveRange lvr;
  std::string id;
};

bool overlapLiveRange(
    const UniqueLiveRange& ulvr1,
    const UniqueLiveRange& ulvr2);

inline std::ostream& operator<<(std::ostream& str, UniqueLiveRange rhs) {
  return str << "{id: " << rhs.id << ", lvr: " << rhs.lvr << "}";
}

inline bool operator==(const UniqueLiveRange lhs, const UniqueLiveRange rhs) {
  return lhs.lvr == rhs.lvr && lhs.id == rhs.id;
}

struct liveRangeStartCmp {
  bool operator()(const UniqueLiveRange& u1, const UniqueLiveRange& u2) const {
    return u1.lvr.begin == u2.lvr.begin
        ? (u1.lvr.end == u2.lvr.end ? u1.id < u2.id : u1.lvr.end < u2.lvr.end)
        : u1.lvr.begin < u2.lvr.begin;
  }
};

struct liveRangeEndCmp {
  bool operator()(const UniqueLiveRange& u1, const UniqueLiveRange& u2) const {
    return u1.lvr.end == u2.lvr.end
        ? (u1.lvr.begin == u2.lvr.begin ? u1.id < u2.id
                                        : u1.lvr.begin < u2.lvr.begin)
        : u1.lvr.end < u2.lvr.end;
  }
};

template <typename Value>
using SortedLiveRangeMap = std::map<UniqueLiveRange, Value, liveRangeStartCmp>;
struct TORCH_API MemAllocation {
  UniqueLiveRange ulvr;
  MemRegion reg;
};

inline std::ostream& operator<<(std::ostream& str, MemAllocation rhs) {
  return str << rhs.ulvr << ", " << rhs.reg;
}

inline bool operator==(const MemAllocation lhs, const MemAllocation rhs) {
  return lhs.ulvr == rhs.ulvr && lhs.reg == rhs.reg;
}

inline bool valid_add(size_t a, size_t b) {
  size_t _carry = 0;
  return !__builtin_add_overflow(a, b, &_carry);
}

inline bool valid_sub(size_t a, size_t b) {
  size_t _carry = 0;
  return !__builtin_sub_overflow(a, b, &_carry);
}

c10::optional<size_t> computeStorageSize(const Value& value);

TORCH_API bool hasOutVariant(Node* node);

TORCH_API void planMemory(const std::shared_ptr<Graph>&, Strategy);

} // namespace jit
} // namespace torch

namespace std {
template <>
struct hash<torch::jit::MemRegion> {
  size_t operator()(torch::jit::MemRegion const& reg) const {
    return std::hash<size_t>()(reg.offset) ^
        (std::hash<size_t>()(reg.size) << 1);
  }
};

template <>
struct hash<torch::jit::UniqueLiveRange> {
  size_t operator()(torch::jit::UniqueLiveRange const& ulvr) const {
    return std::hash<torch::jit::LiveRange>()(ulvr.lvr) ^
        (std::hash<string>()(ulvr.id));
  }
};

} // namespace std<|MERGE_RESOLUTION|>--- conflicted
+++ resolved
@@ -10,13 +10,9 @@
   LINEAR_SCAN,
   GREEDY_BY_SIZE_WITH_SMALLEST_GAP,
   GREEDY_BY_SIZE_WITH_FIRST_GAP,
-<<<<<<< HEAD
-  GREEDY_BY_LONGEST_AND_SIZE,
+  GREEDY_BY_LONGEST_AND_SIZE_WITH_SMALLEST_GAP,
+  GREEDY_BY_LONGEST_AND_SIZE_WITH_FIRST_GAP,
   GREEDY_BY_BREADTH,
-=======
-  GREEDY_BY_LONGEST_AND_SIZE_WITH_SMALLEST_GAP,
-  GREEDY_BY_LONGEST_AND_SIZE_WITH_FIRST_GAP
->>>>>>> 7301fd02
 };
 
 inline const char* toString(Strategy s) {
@@ -29,17 +25,12 @@
       return "GREEDY_BY_SIZE";
     case Strategy::GREEDY_BY_SIZE_WITH_FIRST_GAP:
       return "GREEDY_BY_SIZE_WITH_FIRST_GAP";
-<<<<<<< HEAD
-    case Strategy::GREEDY_BY_LONGEST_AND_SIZE:
-      return "GREEDY_BY_LONGEST_AND_SIZE";
-    case Strategy::GREEDY_BY_BREADTH:
-      return "GREEDY_BY_BREADTH";
-=======
     case Strategy::GREEDY_BY_LONGEST_AND_SIZE_WITH_SMALLEST_GAP:
       return "GREEDY_BY_LONGEST_AND_SIZE_WITH_SMALLEST_GAP";
     case Strategy::GREEDY_BY_LONGEST_AND_SIZE_WITH_FIRST_GAP:
       return "GREEDY_BY_LONGEST_AND_SIZE_WITH_FIRST_GAP";
->>>>>>> 7301fd02
+    case Strategy::GREEDY_BY_BREADTH:
+      return "GREEDY_BY_BREADTH";
     default:
       return "UNKNOWN STRATEGY";
   }
