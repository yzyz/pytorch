import collections

import torch
import torch.nn as nn
import torch.quantization.quantize_fx as quantize_fx
from torch.fx import GraphModule
from torch.fx.graph import Node
<<<<<<< HEAD
from torch.quantization.ns.graph_matcher import (
    get_matching_subgraph_pairs,
    get_base_name_to_sets_of_related_ops,
=======
from torch.quantization.ns.mappings import (
    get_base_name_to_sets_of_related_ops,
)
from torch.quantization.ns.graph_matcher import (
    get_matching_subgraph_pairs,
>>>>>>> 078fadaa
    get_type_a_related_to_b,
)

from .ns.weight_utils import (
    extract_weight_from_node,
)

from .ns.graph_passes import (
    remove_observers_add_loggers,
    create_a_shadows_b,
)

from .ns.ns_types import (
    NSSingleResultValuesType,
    NSResultsType,
<<<<<<< HEAD
)

from typing import Dict, Tuple, Callable, List
=======
    NSNodeTargetType,
)

from typing import Dict, Tuple, Callable, List, Optional, Set
>>>>>>> 078fadaa

RNNReturnType = Tuple[torch.Tensor, Tuple[torch.Tensor, torch.Tensor]]

class OutputLogger(nn.Module):
    stats: List[torch.Tensor]
    stats_rnn: List[RNNReturnType]

    def __init__(
        self,
        ref_node_name: str,
        prev_node_name: str,
        model_name: str,
        ref_name: str,
        prev_node_target_type: str,
        results_type: str,
        index_within_arg: int,
<<<<<<< HEAD
=======
        index_of_arg: int,
>>>>>>> 078fadaa
    ):
        super().__init__()
        self.stats: List[torch.Tensor] = []
        self.stats_rnn: List[RNNReturnType] = []

        # name of the node which was responsible for adding this logger
        # Note:
        # - if we are logging node outputs, this is the same as prev_node_name
        # - if we are logging node inputs, this is the name of the node
        #   whose input this logger is logging.
        #
        # example, where logger1 is logging input of op1 and logger2 is logging
        #    the output of op1:
        #
        #  x1 -> logger1 -> op1 -> logger2 -> x2
        #
        # in this example,
        #   - logger1's prev_node_name is x1 and ref_node_name is op1
        #   - logger2's prev_node_name is op1 and ref_node_name is op1
        self.ref_node_name = ref_node_name
        # name of the node whose output this Logger is capturing
        self.prev_node_name = prev_node_name

        # name of the model from which the node originated from
        self.model_name = model_name
        # reference name, used to match loggers from separate models
        # to each other
        self.ref_name = ref_name
        # type of the target of the node whose output this logger is logging
        self.prev_node_target_type = prev_node_target_type
        # what kind of values are inside of stats
        self.results_type = results_type
        # index of this node within the arg of the input/output node
        # for example, in cat([x1, x2, x3], dim=0), x2 would have index_within_arg == 1
        self.index_within_arg = index_within_arg
<<<<<<< HEAD
=======
        # index of this node within the args of the input/output node
        # for example, in add(x1, x2), x2 would have index_of_arg == 1
        self.index_of_arg = index_of_arg
>>>>>>> 078fadaa

    # Note: cannot annotate the type of x because TorchScript does not support
    #   the Union type.
    def forward(self, x):
        if isinstance(x, torch.Tensor):
            self.stats.append(x.detach())
        elif isinstance(x, tuple) and len(x) == 2 and len(x[1]) == 2:
            new_res = (x[0].detach(), (x[1][0].detach(), x[1][1].detach()))
            self.stats_rnn.append(new_res)
        return x

    def __repr__(self):
        return f"""OutputLogger(ref_name={self.ref_name}, model_name={self.model_name},
prev_node_name={self.prev_node_name}, ref_node_name={self.ref_node_name},
<<<<<<< HEAD
results_type={self.results_type}, index_within_arg={self.index_within_arg})"""
=======
results_type={self.results_type}, index_within_arg={self.index_within_arg},
index_of_arg={self.index_of_arg})"""
>>>>>>> 078fadaa


class NSTracer(quantize_fx.QuantizationTracer):
    """
    Just like a regular tracer, but treats observers and fake_quantize
    modules as leaf modules.
    """
    def is_leaf_module(self, m: torch.nn.Module, module_qualified_name : str) -> bool:
        if isinstance(m, torch.quantization.ObserverBase):
            return True
        elif isinstance(m, torch.quantization.FakeQuantizeBase):
            return True
        return super().is_leaf_module(m, module_qualified_name)


def _extract_weights_one_model(
    model_name: str,
    model: GraphModule,
    nodes_and_names_to_instrument: List[Tuple[Node, str]],
    results: NSResultsType,
) -> None:
    base_name_to_sets_of_related_ops = get_base_name_to_sets_of_related_ops()
    type_a_related_to_b = \
        get_type_a_related_to_b(base_name_to_sets_of_related_ops)

    for node, ref_name in nodes_and_names_to_instrument:
        res_type = NSSingleResultValuesType.WEIGHT.value
        if ref_name not in results:
            results[ref_name] = {res_type: {}}
        extracted_weight = \
            extract_weight_from_node(node, model, type_a_related_to_b)
        if extracted_weight:
            results[ref_name][res_type][model_name] = [extracted_weight]


def _extract_weights_impl(
    model_name_a: str,
    gm_a: GraphModule,
    model_name_b: str,
    gm_b: GraphModule,
<<<<<<< HEAD
) -> NSResultsType:
    matched_subgraph_pairs = get_matching_subgraph_pairs(gm_a, gm_b)
=======
    base_name_to_sets_of_related_ops: Optional[Dict[str, Set[NSNodeTargetType]]] = None,
    unmatchable_types_map: Optional[Dict[str, Set[NSNodeTargetType]]] = None,
) -> NSResultsType:
    matched_subgraph_pairs = get_matching_subgraph_pairs(
        gm_a, gm_b, base_name_to_sets_of_related_ops,
        unmatchable_types_map)
>>>>>>> 078fadaa

    # split the subgraph pairs into one data structure for each model
    nodes_and_names_to_instrument_a: List[Tuple[Node, str]] = []
    nodes_and_names_to_instrument_b: List[Tuple[Node, str]] = []
    for match_name, match in matched_subgraph_pairs.items():
        subgraph_a, subgraph_b = match
        nodes_and_names_to_instrument_a.append((subgraph_a.base_op_node, match_name))
        nodes_and_names_to_instrument_b.append((subgraph_b.base_op_node, match_name))

    # populate the results, one model at a time
    results: NSResultsType = {}
    _extract_weights_one_model(
        model_name_a, gm_a, nodes_and_names_to_instrument_a, results)
    _extract_weights_one_model(
        model_name_b, gm_b, nodes_and_names_to_instrument_b, results)

    return results


def extract_weights(
    model_name_a: str,
    model_a: nn.Module,
    model_name_b: str,
    model_b: nn.Module,
<<<<<<< HEAD
=======
    base_name_to_sets_of_related_ops: Optional[Dict[str, Set[NSNodeTargetType]]] = None,
    unmatchable_types_map: Optional[Dict[str, Set[NSNodeTargetType]]] = None,
>>>>>>> 078fadaa
) -> NSResultsType:
    base_name_to_sets_of_related_ops = get_base_name_to_sets_of_related_ops()
    type_a_related_to_b = \
        get_type_a_related_to_b(base_name_to_sets_of_related_ops)

    # TODO(future PR): expose these
    skipped_module_names: List[str] = []
    skipped_module_classes: List[Callable] = []
    tracer_a = NSTracer(skipped_module_names, skipped_module_classes)
    tracer_b = NSTracer(skipped_module_names, skipped_module_classes)
    gm_a = GraphModule(model_a, tracer_a.trace(model_a))
    gm_b = GraphModule(model_b, tracer_b.trace(model_b))
<<<<<<< HEAD
    return _extract_weights_impl(model_name_a, gm_a, model_name_b, gm_b)
=======
    return _extract_weights_impl(
        model_name_a, gm_a, model_name_b, gm_b, base_name_to_sets_of_related_ops,
        unmatchable_types_map)
>>>>>>> 078fadaa


def _add_loggers_one_model(
    model_name: str,
    model: GraphModule,
    nodes_and_names_to_instrument_inputs: List[Tuple[Node, str]],
    nodes_and_names_to_instrument_outputs: List[Tuple[Node, str]],
    logger_cls: Callable,
) -> nn.Module:

    # TODO(future PR): do not observe nodes we do not care
    #   about (both fp32, denylist, etc)
    node_to_instrument_inputs_to_ref_name: Dict[Node, str] = {}
    node_to_instrument_outputs_to_ref_name: Dict[Node, str] = {}
    for node, ref_name in nodes_and_names_to_instrument_inputs:
        node_to_instrument_inputs_to_ref_name[node] = ref_name
    for node, ref_name in nodes_and_names_to_instrument_outputs:
        node_to_instrument_outputs_to_ref_name[node] = ref_name

    model = remove_observers_add_loggers(
        model, node_to_instrument_inputs_to_ref_name,
        node_to_instrument_outputs_to_ref_name, logger_cls, model_name)
    return model


def _add_loggers_impl(
    name_a: str,
    gm_a: GraphModule,
    name_b: str,
    gm_b: GraphModule,
    logger_cls: Callable,
    should_log_inputs: bool,
<<<<<<< HEAD
) -> Tuple[nn.Module, nn.Module]:
    matched_subgraph_pairs = get_matching_subgraph_pairs(gm_a, gm_b)
=======
    base_name_to_sets_of_related_ops: Optional[Dict[str, Set[NSNodeTargetType]]] = None,
    unmatchable_types_map: Optional[Dict[str, Set[NSNodeTargetType]]] = None,
) -> Tuple[nn.Module, nn.Module]:
    matched_subgraph_pairs = get_matching_subgraph_pairs(
        gm_a, gm_b,
        base_name_to_sets_of_related_ops, unmatchable_types_map)
>>>>>>> 078fadaa
    nodes_and_names_to_instrument_inputs_a = []
    nodes_and_names_to_instrument_inputs_b = []
    nodes_and_names_to_instrument_outputs_a = []
    nodes_and_names_to_instrument_outputs_b = []
    for match_name, (subgraph_a, subgraph_b) in matched_subgraph_pairs.items():
        # Note: for matching inputs we use start_node, such as observing
        # the input of linear in linear-relu
        if should_log_inputs:
            nodes_and_names_to_instrument_inputs_a.append((subgraph_a.start_node, match_name))
            nodes_and_names_to_instrument_inputs_b.append((subgraph_b.start_node, match_name))
        # Note: for matching activations we always use end_node,
        # such as observing the output of relu in linear-relu
        nodes_and_names_to_instrument_outputs_a.append((subgraph_a.end_node, match_name))
        nodes_and_names_to_instrument_outputs_b.append((subgraph_b.end_node, match_name))

    new_model_a = _add_loggers_one_model(
        name_a, gm_a, nodes_and_names_to_instrument_inputs_a,
        nodes_and_names_to_instrument_outputs_a, logger_cls)
    new_model_b = _add_loggers_one_model(
        name_b, gm_b, nodes_and_names_to_instrument_inputs_b,
        nodes_and_names_to_instrument_outputs_b, logger_cls)
    return (new_model_a, new_model_b)


def add_loggers(
    name_a: str,
    model_a: nn.Module,
    name_b: str,
    model_b: nn.Module,
    logger_cls: Callable,
    should_log_inputs : bool = False,
<<<<<<< HEAD
=======
    base_name_to_sets_of_related_ops: Optional[Dict[str, Set[NSNodeTargetType]]] = None,
    unmatchable_types_map: Optional[Dict[str, Set[NSNodeTargetType]]] = None,
>>>>>>> 078fadaa
) -> Tuple[nn.Module, nn.Module]:
    # TODO(future PR): expose these
    skipped_module_names: List[str] = []
    skipped_module_classes: List[Callable] = []
    tracer_a = NSTracer(skipped_module_names, skipped_module_classes)
    tracer_b = NSTracer(skipped_module_names, skipped_module_classes)
    gm_a = GraphModule(model_a, tracer_a.trace(model_a))
    gm_b = GraphModule(model_b, tracer_b.trace(model_b))
    return _add_loggers_impl(
        name_a, gm_a, name_b, gm_b, logger_cls,
<<<<<<< HEAD
        should_log_inputs=should_log_inputs)
=======
        should_log_inputs=should_log_inputs,
        base_name_to_sets_of_related_ops=base_name_to_sets_of_related_ops,
        unmatchable_types_map=unmatchable_types_map)
>>>>>>> 078fadaa


def _extract_logger_info_one_model(
    model: nn.Module,
    results: NSResultsType,
    logger_cls: Callable,
) -> None:
    for gm_name, mod in model.named_modules():
        # TODO(future PR): better check when scripted
        is_logger = (
            isinstance(mod, logger_cls)  # type: ignore[arg-type]
            or (
                isinstance(mod, torch.jit.RecursiveScriptModule)
                and mod.original_name == 'OutputLogger'
            )
        )
        if is_logger:
            key = mod.ref_name
            if key not in results:
                results[key] = {}
            assert mod.model_name not in results[key], \
                f"{mod.model_name} is already present in results"
            if mod.results_type not in results[key]:
                results[key][mod.results_type] = {}
            if mod.model_name not in results[key][mod.results_type]:
                results[key][mod.results_type][mod.model_name] = []
            stats_to_use = mod.stats
            if len(mod.stats_rnn) > 0:
                stats_to_use = mod.stats_rnn
            results[key][mod.results_type][mod.model_name].append({
                'type': mod.results_type,
                'values': stats_to_use,
                'ref_node_name': mod.ref_node_name,
                'prev_node_name': mod.prev_node_name,
                'prev_node_target_type': mod.prev_node_target_type,
                'index_within_arg': mod.index_within_arg,
<<<<<<< HEAD
            })
            # ensure the list stays sorted
            results[key][mod.results_type][mod.model_name].sort(
                key=lambda res: res['index_within_arg']
=======
                'index_of_arg': mod.index_of_arg,
            })
            # ensure the list stays sorted
            results[key][mod.results_type][mod.model_name].sort(
                key=lambda res:
                f"{res['index_of_arg']}:{res['index_within_arg']}"
>>>>>>> 078fadaa
            )


# TODO(future PR): align on naming
# this is equivalent of just the comparison extraction part of `ns.compare_model_outputs`
def extract_logger_info(
    model_a: nn.Module,
    model_b: nn.Module,
    logger_cls: Callable,
) -> NSResultsType:
    """
    Same thing as ns.extract_logger_info, but for models prepared with
    this module.

    TODO(future PR): real docblock

    Output format: NSResultsType
    """
    results: NSResultsType = {}
    for model in (model_a, model_b):
        _extract_logger_info_one_model(model, results, logger_cls)
    return results


def _add_shadow_loggers_impl(
    name_a: str,
    gm_a: GraphModule,
    name_b: str,
    gm_b: GraphModule,
    logger_cls: Callable,
    should_log_inputs: bool,
<<<<<<< HEAD
) -> nn.Module:
    matched_subgraph_pairs = get_matching_subgraph_pairs(gm_a, gm_b)
    gm_a_shadows_b = create_a_shadows_b(
        name_a, gm_a, name_b, gm_b, matched_subgraph_pairs, logger_cls,
        should_log_inputs=should_log_inputs)
=======
    base_name_to_sets_of_related_ops: Optional[Dict[str, Set[NSNodeTargetType]]] = None,
    node_type_to_io_type_map: Optional[Dict[str, Set[NSNodeTargetType]]] = None,
    unmatchable_types_map: Optional[Dict[str, Set[NSNodeTargetType]]] = None,
) -> nn.Module:
    matched_subgraph_pairs = get_matching_subgraph_pairs(
        gm_a, gm_b, base_name_to_sets_of_related_ops,
        unmatchable_types_map)
    gm_a_shadows_b = create_a_shadows_b(
        name_a, gm_a, name_b, gm_b, matched_subgraph_pairs, logger_cls,
        should_log_inputs=should_log_inputs,
        node_type_to_io_type_map=node_type_to_io_type_map)
>>>>>>> 078fadaa
    return gm_a_shadows_b


def add_shadow_loggers(
    name_a: str,
    model_a: nn.Module,
    name_b: str,
    model_b: nn.Module,
    logger_cls: Callable,
    should_log_inputs: bool = False,
<<<<<<< HEAD
=======
    base_name_to_sets_of_related_ops: Optional[Dict[str, Set[NSNodeTargetType]]] = None,
    node_type_to_io_type_map: Optional[Dict[str, Set[NSNodeTargetType]]] = None,
    unmatchable_types_map: Optional[Dict[str, Set[NSNodeTargetType]]] = None,
>>>>>>> 078fadaa
) -> nn.Module:
    """
    Same thing as add_loggers, but for an `a_shadows_b` model.
    TODO(future PR): real docblock
    """
    # TODO(future PR): expose these
    skipped_module_names: List[str] = []
    skipped_module_classes: List[Callable] = []
    tracer_a = NSTracer(skipped_module_names, skipped_module_classes)
    tracer_b = NSTracer(skipped_module_names, skipped_module_classes)
    gm_a = GraphModule(model_a, tracer_a.trace(model_a))
    gm_b = GraphModule(model_b, tracer_b.trace(model_b))
    return _add_shadow_loggers_impl(
        name_a, gm_a, name_b, gm_b, logger_cls,
<<<<<<< HEAD
        should_log_inputs=should_log_inputs)
=======
        should_log_inputs=should_log_inputs,
        base_name_to_sets_of_related_ops=base_name_to_sets_of_related_ops,
        node_type_to_io_type_map=node_type_to_io_type_map,
        unmatchable_types_map=unmatchable_types_map)
>>>>>>> 078fadaa


def extract_shadow_logger_info(
    model_a_shadows_b: nn.Module,
    logger_cls: Callable,
) -> NSResultsType:
    """
    Same thing as extract_logger_info, but for an `a_shadows_b` model.
    TODO(future PR): real docblock
    """
    results: NSResultsType = collections.defaultdict(dict)
    _extract_logger_info_one_model(model_a_shadows_b, results, logger_cls)
    return dict(results)<|MERGE_RESOLUTION|>--- conflicted
+++ resolved
@@ -5,17 +5,11 @@
 import torch.quantization.quantize_fx as quantize_fx
 from torch.fx import GraphModule
 from torch.fx.graph import Node
-<<<<<<< HEAD
-from torch.quantization.ns.graph_matcher import (
-    get_matching_subgraph_pairs,
-    get_base_name_to_sets_of_related_ops,
-=======
 from torch.quantization.ns.mappings import (
     get_base_name_to_sets_of_related_ops,
 )
 from torch.quantization.ns.graph_matcher import (
     get_matching_subgraph_pairs,
->>>>>>> 078fadaa
     get_type_a_related_to_b,
 )
 
@@ -31,16 +25,10 @@
 from .ns.ns_types import (
     NSSingleResultValuesType,
     NSResultsType,
-<<<<<<< HEAD
-)
-
-from typing import Dict, Tuple, Callable, List
-=======
     NSNodeTargetType,
 )
 
 from typing import Dict, Tuple, Callable, List, Optional, Set
->>>>>>> 078fadaa
 
 RNNReturnType = Tuple[torch.Tensor, Tuple[torch.Tensor, torch.Tensor]]
 
@@ -57,10 +45,7 @@
         prev_node_target_type: str,
         results_type: str,
         index_within_arg: int,
-<<<<<<< HEAD
-=======
         index_of_arg: int,
->>>>>>> 078fadaa
     ):
         super().__init__()
         self.stats: List[torch.Tensor] = []
@@ -96,12 +81,9 @@
         # index of this node within the arg of the input/output node
         # for example, in cat([x1, x2, x3], dim=0), x2 would have index_within_arg == 1
         self.index_within_arg = index_within_arg
-<<<<<<< HEAD
-=======
         # index of this node within the args of the input/output node
         # for example, in add(x1, x2), x2 would have index_of_arg == 1
         self.index_of_arg = index_of_arg
->>>>>>> 078fadaa
 
     # Note: cannot annotate the type of x because TorchScript does not support
     #   the Union type.
@@ -116,12 +98,8 @@
     def __repr__(self):
         return f"""OutputLogger(ref_name={self.ref_name}, model_name={self.model_name},
 prev_node_name={self.prev_node_name}, ref_node_name={self.ref_node_name},
-<<<<<<< HEAD
-results_type={self.results_type}, index_within_arg={self.index_within_arg})"""
-=======
 results_type={self.results_type}, index_within_arg={self.index_within_arg},
 index_of_arg={self.index_of_arg})"""
->>>>>>> 078fadaa
 
 
 class NSTracer(quantize_fx.QuantizationTracer):
@@ -162,17 +140,12 @@
     gm_a: GraphModule,
     model_name_b: str,
     gm_b: GraphModule,
-<<<<<<< HEAD
-) -> NSResultsType:
-    matched_subgraph_pairs = get_matching_subgraph_pairs(gm_a, gm_b)
-=======
     base_name_to_sets_of_related_ops: Optional[Dict[str, Set[NSNodeTargetType]]] = None,
     unmatchable_types_map: Optional[Dict[str, Set[NSNodeTargetType]]] = None,
 ) -> NSResultsType:
     matched_subgraph_pairs = get_matching_subgraph_pairs(
         gm_a, gm_b, base_name_to_sets_of_related_ops,
         unmatchable_types_map)
->>>>>>> 078fadaa
 
     # split the subgraph pairs into one data structure for each model
     nodes_and_names_to_instrument_a: List[Tuple[Node, str]] = []
@@ -197,11 +170,8 @@
     model_a: nn.Module,
     model_name_b: str,
     model_b: nn.Module,
-<<<<<<< HEAD
-=======
-    base_name_to_sets_of_related_ops: Optional[Dict[str, Set[NSNodeTargetType]]] = None,
-    unmatchable_types_map: Optional[Dict[str, Set[NSNodeTargetType]]] = None,
->>>>>>> 078fadaa
+    base_name_to_sets_of_related_ops: Optional[Dict[str, Set[NSNodeTargetType]]] = None,
+    unmatchable_types_map: Optional[Dict[str, Set[NSNodeTargetType]]] = None,
 ) -> NSResultsType:
     base_name_to_sets_of_related_ops = get_base_name_to_sets_of_related_ops()
     type_a_related_to_b = \
@@ -214,13 +184,9 @@
     tracer_b = NSTracer(skipped_module_names, skipped_module_classes)
     gm_a = GraphModule(model_a, tracer_a.trace(model_a))
     gm_b = GraphModule(model_b, tracer_b.trace(model_b))
-<<<<<<< HEAD
-    return _extract_weights_impl(model_name_a, gm_a, model_name_b, gm_b)
-=======
     return _extract_weights_impl(
         model_name_a, gm_a, model_name_b, gm_b, base_name_to_sets_of_related_ops,
         unmatchable_types_map)
->>>>>>> 078fadaa
 
 
 def _add_loggers_one_model(
@@ -253,17 +219,12 @@
     gm_b: GraphModule,
     logger_cls: Callable,
     should_log_inputs: bool,
-<<<<<<< HEAD
-) -> Tuple[nn.Module, nn.Module]:
-    matched_subgraph_pairs = get_matching_subgraph_pairs(gm_a, gm_b)
-=======
     base_name_to_sets_of_related_ops: Optional[Dict[str, Set[NSNodeTargetType]]] = None,
     unmatchable_types_map: Optional[Dict[str, Set[NSNodeTargetType]]] = None,
 ) -> Tuple[nn.Module, nn.Module]:
     matched_subgraph_pairs = get_matching_subgraph_pairs(
         gm_a, gm_b,
         base_name_to_sets_of_related_ops, unmatchable_types_map)
->>>>>>> 078fadaa
     nodes_and_names_to_instrument_inputs_a = []
     nodes_and_names_to_instrument_inputs_b = []
     nodes_and_names_to_instrument_outputs_a = []
@@ -295,11 +256,8 @@
     model_b: nn.Module,
     logger_cls: Callable,
     should_log_inputs : bool = False,
-<<<<<<< HEAD
-=======
-    base_name_to_sets_of_related_ops: Optional[Dict[str, Set[NSNodeTargetType]]] = None,
-    unmatchable_types_map: Optional[Dict[str, Set[NSNodeTargetType]]] = None,
->>>>>>> 078fadaa
+    base_name_to_sets_of_related_ops: Optional[Dict[str, Set[NSNodeTargetType]]] = None,
+    unmatchable_types_map: Optional[Dict[str, Set[NSNodeTargetType]]] = None,
 ) -> Tuple[nn.Module, nn.Module]:
     # TODO(future PR): expose these
     skipped_module_names: List[str] = []
@@ -310,13 +268,9 @@
     gm_b = GraphModule(model_b, tracer_b.trace(model_b))
     return _add_loggers_impl(
         name_a, gm_a, name_b, gm_b, logger_cls,
-<<<<<<< HEAD
-        should_log_inputs=should_log_inputs)
-=======
         should_log_inputs=should_log_inputs,
         base_name_to_sets_of_related_ops=base_name_to_sets_of_related_ops,
         unmatchable_types_map=unmatchable_types_map)
->>>>>>> 078fadaa
 
 
 def _extract_logger_info_one_model(
@@ -353,19 +307,12 @@
                 'prev_node_name': mod.prev_node_name,
                 'prev_node_target_type': mod.prev_node_target_type,
                 'index_within_arg': mod.index_within_arg,
-<<<<<<< HEAD
-            })
-            # ensure the list stays sorted
-            results[key][mod.results_type][mod.model_name].sort(
-                key=lambda res: res['index_within_arg']
-=======
                 'index_of_arg': mod.index_of_arg,
             })
             # ensure the list stays sorted
             results[key][mod.results_type][mod.model_name].sort(
                 key=lambda res:
                 f"{res['index_of_arg']}:{res['index_within_arg']}"
->>>>>>> 078fadaa
             )
 
 
@@ -397,13 +344,6 @@
     gm_b: GraphModule,
     logger_cls: Callable,
     should_log_inputs: bool,
-<<<<<<< HEAD
-) -> nn.Module:
-    matched_subgraph_pairs = get_matching_subgraph_pairs(gm_a, gm_b)
-    gm_a_shadows_b = create_a_shadows_b(
-        name_a, gm_a, name_b, gm_b, matched_subgraph_pairs, logger_cls,
-        should_log_inputs=should_log_inputs)
-=======
     base_name_to_sets_of_related_ops: Optional[Dict[str, Set[NSNodeTargetType]]] = None,
     node_type_to_io_type_map: Optional[Dict[str, Set[NSNodeTargetType]]] = None,
     unmatchable_types_map: Optional[Dict[str, Set[NSNodeTargetType]]] = None,
@@ -415,7 +355,6 @@
         name_a, gm_a, name_b, gm_b, matched_subgraph_pairs, logger_cls,
         should_log_inputs=should_log_inputs,
         node_type_to_io_type_map=node_type_to_io_type_map)
->>>>>>> 078fadaa
     return gm_a_shadows_b
 
 
@@ -426,12 +365,9 @@
     model_b: nn.Module,
     logger_cls: Callable,
     should_log_inputs: bool = False,
-<<<<<<< HEAD
-=======
     base_name_to_sets_of_related_ops: Optional[Dict[str, Set[NSNodeTargetType]]] = None,
     node_type_to_io_type_map: Optional[Dict[str, Set[NSNodeTargetType]]] = None,
     unmatchable_types_map: Optional[Dict[str, Set[NSNodeTargetType]]] = None,
->>>>>>> 078fadaa
 ) -> nn.Module:
     """
     Same thing as add_loggers, but for an `a_shadows_b` model.
@@ -446,14 +382,10 @@
     gm_b = GraphModule(model_b, tracer_b.trace(model_b))
     return _add_shadow_loggers_impl(
         name_a, gm_a, name_b, gm_b, logger_cls,
-<<<<<<< HEAD
-        should_log_inputs=should_log_inputs)
-=======
         should_log_inputs=should_log_inputs,
         base_name_to_sets_of_related_ops=base_name_to_sets_of_related_ops,
         node_type_to_io_type_map=node_type_to_io_type_map,
         unmatchable_types_map=unmatchable_types_map)
->>>>>>> 078fadaa
 
 
 def extract_shadow_logger_info(
