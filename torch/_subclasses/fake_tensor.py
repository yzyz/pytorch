import torch

from torch.utils._pytree import tree_map
from functools import partial
from torch.fx.operator_schemas import normalize_function
from torch.utils._mode_utils import no_dispatch
from torch._subclasses.meta_utils import MetaConverter
from typing import Union
from torch._ops import OpOverload
from torch.utils._python_dispatch import TorchDispatchMode
import functools

aten = torch.ops.aten

_device_not_kwarg_ops = (
    aten._resize_output_.default,
    aten.nested_tensor.default,
    aten.pin_memory.default,
    aten.is_pinned.default,
    aten.to.device,
    aten.to.prim_Device,
    aten._pin_memory.default,
    aten._resize_output.functional,
    aten._resize_output.out,
)

# this op is never actually used
_non_kwarg_device_constructors = (torch.ops.aten._list_to_tensor,)

def contains_tensor_types(type):
    tensor_type = torch._C.TensorType.get()
    return type.isSubtypeOf(tensor_type) or any(
        contains_tensor_types(e) for e in type.containedTypes()
    )


@functools.lru_cache(None)
def _is_tensor_constructor(func: OpOverload):
    assert isinstance(func, OpOverload)
    schema = func._schema
    if any(contains_tensor_types(arg.type) for arg in schema.arguments):
        return False
    # TODO: no real reason to restrict multiple outputs
    return (
        len(schema.returns) == 1 and schema.returns[0].type is torch._C.TensorType.get()
    )


# Similar to `MetaConverter`, this is a class for converting
# multiple tensors into fake tensors which share the same view/storage
# structure. Like `MetaConverter`, it will keep alive all
# tensors that are converted to FakeTensors.
class FakeTensorConverter(MetaConverter):
    def __init__(self):
        self.tensor_memo = {}
        self.meta_converter = MetaConverter()

    def fake_tensor(self, t, device=None):
        if t not in self.tensor_memo:
            if device:
                self.tensor_memo[t] = FakeTensor(t, device)
            else:
                existing_device = t.device
                self.tensor_memo[t] = FakeTensor(self.meta_converter(t), existing_device)
        return self.tensor_memo[t]

    def __call__(self, t, device=None):
        return self.fake_tensor(t, device)


# We keep one instantiation of `fake_tensor_converter` active
# for the duration of `with torch_enable_mode(FakeTensorMode)`.
# This allows accurate storage aliasing across invocation of
# different operators. While this will keep all freshly allocated
# tensors alive during `FakeTensorMode`, there will no be no
# new allocations of Tensors which have non-meta storage so
# memory should not significantly incraese.
fake_tensor_converter = None

# if someone invokes `FakeTensorMode` multiple times, we should
# only clear the fake tensor converter when all modes are done
active_fake_tensor_modes = 0


# Meta tensors give you the ability to run PyTorch code without having to
# actually do computation through tensors allocated on a `meta` device.
# Because the device is `meta`, meta tensors do not model device propagation.
# FakeTensor extends MetaTensors to also carry an additional `fake_device`
# which tracks devices that would have been used.

def torch_dispatch_impl(cls_or_mode_instance, func, types, args, kwargs, run_function):
    kwargs = kwargs if kwargs else {}

    # This classes virtualizes .device() calls, need to short-circuit
    # it insteead of calling device again or we would keep on recurring
    if func == torch.ops.prim.device.default:
        assert len(args) == 1 and isinstance(args[0], FakeTensor)
        return args[0].fake_device

    def wrap(e, device=None):
        if isinstance(e, torch.Tensor) and not isinstance(e, FakeTensor):
            if device:
                return FakeTensor(e, device)
            else:
                return FakeTensor.from_tensor(e)
        else:
            return e

    # if we are in the dispatch mode, we will enter this function even if the inputs
    # are not FakeTensors. For now, throw if any non-Fake Tensor inputs
    # and just support constructors. TODO: extend more broadly
    if isinstance(cls, FakeTensorMode):
        conversion_made = False

        def check_non_fake_tensor(x):
            nonlocal conversion_made
            conversion_made = conversion_made or (isinstance(x, torch.Tensor) and not isinstance(x, FakeTensor))

        tree_map(check_non_fake_tensor, args)
        tree_map(check_non_fake_tensor, kwargs)

        if conversion_made:
            raise Exception(
                "Invoking operators with non-Fake Tensor inputs in FakeTensorMode is not yet supported. "
                f"Please convert all Tensors to FakeTensors first. Found in {func}"
            )

    # _to_copy fails when run with FakeTensors to cuda device
    # TODO: debug
    if func == torch.ops.aten._to_copy.default:
        _, new_kwargs = normalize_function(
            func, args=args, kwargs=kwargs, normalize_to_only_use_kwargs=True
        )
        out_device = new_kwargs.pop("device", new_kwargs["input"].device)
        with no_dispatch():
            input = new_kwargs.pop("input").to("meta")
            return FakeTensor(
                torch.ops.aten._to_copy(input, **new_kwargs), out_device
            )

    if _is_tensor_constructor(func):
        assert func not in _non_kwarg_device_constructors
        _, new_kwargs = normalize_function(
            func, args=args, kwargs=kwargs, normalize_to_only_use_kwargs=True
        )
        # cpu is default device if none is specified
        out_device = new_kwargs.pop("device", torch.device("cpu"))
        new_kwargs["device"] = torch.device("meta")
        r = run_function(func, types, (), new_kwargs)
        return FakeTensor(r, out_device)

    r = run_function(func, types, args, kwargs)

    # TODO: handle non-kwarg devices
    assert func not in _device_not_kwarg_ops, f"NYI: {func}"

    # if device is specified, use that
    if kwargs.get("device", None):
        return tree_map(partial(wrap, device=kwargs["device"]), r)

    # operators which copy size from another tensor do not
    # also take device from the size tensor
    # other size_as operators are not builtin operators
    if func == aten.resize_as_.default:
        _, new_kwargs = normalize_function(
            func, args=args, kwargs=kwargs, normalize_to_only_use_kwargs=True
        )
        # device of the input is returned
        return tree_map(partial(wrap, device=new_kwargs["input"].device), r)

    common_device = FakeTensor._find_common_device(func, args, kwargs)

    return tree_map(partial(wrap, device=common_device), r)


class FakeTensor(torch.Tensor):
    fake_device: torch.device

    @staticmethod
    def __new__(cls, elem, device):
        return torch.Tensor._make_subclass(
            cls, elem, elem.requires_grad, dispatch_device=True
        )

    def __init__(self, elem, device: Union[torch.device, str]):
        # elem does not need to be recorded, because FakeTensor *is a* elem
        assert elem.device.type == "meta"
        device = device if isinstance(device, torch.device) else torch.device(device)
        assert device.type != "meta"
        self.fake_device = device

    @staticmethod
    def from_tensor(t):
        existing_device = t.device
        return FakeTensor(t.to(device="meta"), existing_device)

    @staticmethod
    def setup_mode():
        global fake_tensor_converter
        global active_fake_tensor_modes
        assert (fake_tensor_converter is None) == (active_fake_tensor_modes == 0)
        if active_fake_tensor_modes == 0:
            fake_tensor_converter = FakeTensorConverter()
        active_fake_tensor_modes += 1

    @staticmethod
    def cleanup_mode():
        global fake_tensor_converter
        global active_fake_tensor_modes
        active_fake_tensor_modes -= 1
        assert fake_tensor_converter is not None
        if active_fake_tensor_modes == 0:
            fake_tensor_converter = None

    # TODO: resolve error in default __repr__
    def __repr__(self):
        return f"FakeTensor({self.fake_device})"

    @classmethod
    def __torch_dispatch__(cls, func, types, args=(), kwargs=None):
<<<<<<< HEAD
        kwargs = kwargs if kwargs else {}
        converter = fake_tensor_converter if fake_tensor_converter is not None else FakeTensorConverter()

        # This classes virtualizes .device() calls, need to short-circuit
        # it insteead of calling device again or we would keep on recurring
        if func == torch.ops.prim.device.default:
            assert len(args) == 1 and isinstance(args[0], FakeTensor)
            return args[0].fake_device

        def wrap(e, device=None, converter_fn=converter):
            converter_fn = converter_fn if converter_fn is not None else converter
            if isinstance(e, torch.Tensor) and not isinstance(e, FakeTensor):
                return converter(e, device)
            else:
                return e

        # if we are in the dispatch mode, we will enter this function even if the inputs
        # are not FakeTensors. For now, throw if any non-Fake Tensor inputs
        # and just support constructors. TODO: extend more broadly
        if cls == FakeTensorMode:
            conversion_made = False

            def check_non_fake_tensor(x):
                nonlocal conversion_made
                conversion_made = conversion_made or (isinstance(x, torch.Tensor) and not isinstance(x, FakeTensor))

            tree_map(check_non_fake_tensor, args)
            tree_map(check_non_fake_tensor, kwargs)

            if conversion_made:
                raise Exception(
                    "Invoking operators with non-Fake Tensor inputs in FakeTensorMode is not yet supported. "
                    f"Please convert all Tensors to FakeTensors first. Found in {func}"
                )

        # _to_copy fails when run with FakeTensors to cuda device
        # TODO: debug
        if func == torch.ops.aten._to_copy.default:
            _, new_kwargs = normalize_function(
                func, args=args, kwargs=kwargs, normalize_to_only_use_kwargs=True
            )
            out_device = new_kwargs.pop("device", new_kwargs["input"].device)
            with no_dispatch():
                input = new_kwargs.pop("input").to("meta")
                return FakeTensor(
                    torch.ops.aten._to_copy(input, **new_kwargs), out_device
                )

        if _is_tensor_constructor(func):
            assert func not in _non_kwarg_device_constructors
            _, new_kwargs = normalize_function(
                func, args=args, kwargs=kwargs, normalize_to_only_use_kwargs=True
            )
            # cpu is default device if none is specified
            out_device = new_kwargs.pop("device", torch.device("cpu"))
            new_kwargs["device"] = torch.device("meta")
            r = super().__torch_dispatch__(func, types, (), new_kwargs)
            return converter(r, out_device)

        r = super().__torch_dispatch__(func, types, args, kwargs)

        # TODO: handle non-kwarg devices
        assert func not in _device_not_kwarg_ops, f"NYI: {func}"

        # if device is specified, use that
        if kwargs.get("device", None):
            return tree_map(partial(wrap, device=kwargs["device"]), r)

        # operators which copy size from another tensor do not
        # also take device from the size tensor
        # other size_as operators are not builtin operators
        if func == aten.resize_as_.default:
            _, new_kwargs = normalize_function(
                func, args=args, kwargs=kwargs, normalize_to_only_use_kwargs=True
            )
            # device of the input is returned
            return tree_map(partial(wrap, device=new_kwargs["input"].device), r)

        common_device = FakeTensor._find_common_device(func, args, kwargs)

        return tree_map(partial(wrap, device=common_device), r)
=======
        def run_fn(func, types, args, kwargs):
            return torch.Tensor.__torch_dispatch__(func, types, args, kwargs)
        return torch_dispatch_impl(cls, func, types, args, kwargs, run_fn)
>>>>>>> b51a58c1

    @staticmethod
    def _find_common_device(func, args, kwargs):
        # cpu - zero-dim tensors can be called in cuda kernels,
        # so overwrite the common_device if it the only existing
        # device comes from a cpu zero-dim tensor
        common_device = None
        is_cpu_zero_dim = None

        def cpu_zero_dim(t):
            return t.device.type == "cpu" and t.dim() == 0

        def merge_devices(t):
            nonlocal common_device
            nonlocal is_cpu_zero_dim
            if not isinstance(t, FakeTensor):
                return

            if common_device is None:
                common_device = t.device
                is_cpu_zero_dim = cpu_zero_dim(t)
                return

            t_is_cpu_zero_dim = cpu_zero_dim(t)
            if t.device == common_device:
                if is_cpu_zero_dim:
                    is_cpu_zero_dim = t_is_cpu_zero_dim
                return

            # mismatching devices !
            # if current tensor is cpu 0 dim, defer to existing device
            if t_is_cpu_zero_dim:
                return

            # current device is from cpu 0 dim tensor, overwrite
            if is_cpu_zero_dim:
                common_device = t.device
                is_cpu_zero_dim = t_is_cpu_zero_dim
                return

            # mismatching devices of non-zero dim tensors, throw
            # This might be valid behavior and need to be explicitly modeled, e.g. reshape_as
            raise Exception(
                f"Unhandled FakeTensor Device Propagation for {func}, found two different devices {common_device}, {t.device}"
            )

        tree_map(merge_devices, args)
        tree_map(merge_devices, kwargs)

        assert common_device is not None, f"Could not find common device for {func}"

        return common_device

    __torch_function__ = torch._C._disabled_torch_function_impl

<<<<<<< HEAD

class FakeTensorMode(FakeTensor):
    pass
=======
class FakeTensorMode(TorchDispatchMode):
    def __torch_dispatch__(self, func, types, args=(), kwargs=None):
        def run_fn(func, types, args, kwargs):
            return func(*args, **kwargs)
        return torch_dispatch_impl(self, func, types, args, kwargs, run_fn)
>>>>>>> b51a58c1
<|MERGE_RESOLUTION|>--- conflicted
+++ resolved
@@ -68,6 +68,182 @@
         return self.fake_tensor(t, device)
 
 
+# Meta tensors give you the ability to run PyTorch code without having to
+# actually do computation through tensors allocated on a `meta` device.
+# Because the device is `meta`, meta tensors do not model device propagation.
+# FakeTensor extends MetaTensors to also carry an additional `fake_device`
+# which tracks devices that would have been used.
+
+def torch_dispatch_impl(cls_or_mode_instance, func, types, args, kwargs, run_function):
+    kwargs = kwargs if kwargs else {}
+    in_fake_mode = isinstance(cls_or_mode_instance, FakeTensorMode)
+    converter = cls_or_mode_instance.fake_tensor_converter if in_fake_mode else FakeTensorConverter()
+
+    # This classes virtualizes .device() calls, need to short-circuit
+    # it insteead of calling device again or we would keep on recurring
+    if func == torch.ops.prim.device.default:
+        assert len(args) == 1 and isinstance(args[0], FakeTensor)
+        return args[0].fake_device
+
+    def wrap(e, device=None):
+        if isinstance(e, torch.Tensor) and not isinstance(e, FakeTensor):
+            return converter(e, device)
+        else:
+            return e
+
+    # if we are in the dispatch mode, we will enter this function even if the inputs
+    # are not FakeTensors. For now, throw if any non-Fake Tensor inputs
+    # and just support constructors. TODO: extend more broadly
+    if isinstance(cls_or_mode_instance, FakeTensorMode):
+        conversion_made = False
+
+        def check_non_fake_tensor(x):
+            nonlocal conversion_made
+            conversion_made = conversion_made or (isinstance(x, torch.Tensor) and not isinstance(x, FakeTensor))
+
+        tree_map(check_non_fake_tensor, args)
+        tree_map(check_non_fake_tensor, kwargs)
+
+        if conversion_made:
+            raise Exception(
+                "Invoking operators with non-Fake Tensor inputs in FakeTensorMode is not yet supported. "
+                f"Please convert all Tensors to FakeTensors first. Found in {func}"
+            )
+
+    # _to_copy fails when run with FakeTensors to cuda device
+    # TODO: debug
+    if func == torch.ops.aten._to_copy.default:
+        _, new_kwargs = normalize_function(
+            func, args=args, kwargs=kwargs, normalize_to_only_use_kwargs=True
+        )
+        out_device = new_kwargs.pop("device", new_kwargs["input"].device)
+        with no_dispatch():
+            input = new_kwargs.pop("input").to("meta")
+            return FakeTensor(
+                torch.ops.aten._to_copy(input, **new_kwargs), out_device
+            )
+
+    if _is_tensor_constructor(func):
+        assert func not in _non_kwarg_device_constructors
+        _, new_kwargs = normalize_function(
+            func, args=args, kwargs=kwargs, normalize_to_only_use_kwargs=True
+        )
+        # cpu is default device if none is specified
+        out_device = new_kwargs.pop("device", torch.device("cpu"))
+        new_kwargs["device"] = torch.device("meta")
+        r = run_function(func, types, (), new_kwargs)
+        return FakeTensor(r, out_device)
+
+    r = run_function(func, types, args, kwargs)
+
+    # TODO: handle non-kwarg devices
+    assert func not in _device_not_kwarg_ops, f"NYI: {func}"
+
+    # if device is specified, use that
+    if kwargs.get("device", None):
+        return tree_map(partial(wrap, device=kwargs["device"]), r)
+
+    # operators which copy size from another tensor do not
+    # also take device from the size tensor
+    # other size_as operators are not builtin operators
+    if func == aten.resize_as_.default:
+        _, new_kwargs = normalize_function(
+            func, args=args, kwargs=kwargs, normalize_to_only_use_kwargs=True
+        )
+        # device of the input is returned
+        return tree_map(partial(wrap, device=new_kwargs["input"].device), r)
+
+    common_device = FakeTensor._find_common_device(func, args, kwargs)
+
+    return tree_map(partial(wrap, device=common_device), r)
+
+
+class FakeTensor(torch.Tensor):
+    fake_device: torch.device
+
+    @staticmethod
+    def __new__(cls, elem, device):
+        return torch.Tensor._make_subclass(
+            cls, elem, elem.requires_grad, dispatch_device=True
+        )
+
+    def __init__(self, elem, device: Union[torch.device, str]):
+        # elem does not need to be recorded, because FakeTensor *is a* elem
+        assert elem.device.type == "meta"
+        device = device if isinstance(device, torch.device) else torch.device(device)
+        assert device.type != "meta"
+        self.fake_device = device
+
+    @staticmethod
+    def from_tensor(t):
+        existing_device = t.device
+        return FakeTensor(t.to(device="meta"), existing_device)
+
+    # TODO: resolve error in default __repr__
+    def __repr__(self):
+        return f"FakeTensor({self.fake_device})"
+
+    @classmethod
+    def __torch_dispatch__(cls, func, types, args=(), kwargs=None):
+        def run_fn(func, types, args, kwargs):
+            return torch.Tensor.__torch_dispatch__(func, types, args, kwargs)
+        return torch_dispatch_impl(cls, func, types, args, kwargs, run_fn)
+
+    @staticmethod
+    def _find_common_device(func, args, kwargs):
+        # cpu - zero-dim tensors can be called in cuda kernels,
+        # so overwrite the common_device if it the only existing
+        # device comes from a cpu zero-dim tensor
+        common_device = None
+        is_cpu_zero_dim = None
+
+        def cpu_zero_dim(t):
+            return t.device.type == "cpu" and t.dim() == 0
+
+        def merge_devices(t):
+            nonlocal common_device
+            nonlocal is_cpu_zero_dim
+            if not isinstance(t, FakeTensor):
+                return
+
+            if common_device is None:
+                common_device = t.device
+                is_cpu_zero_dim = cpu_zero_dim(t)
+                return
+
+            t_is_cpu_zero_dim = cpu_zero_dim(t)
+            if t.device == common_device:
+                if is_cpu_zero_dim:
+                    is_cpu_zero_dim = t_is_cpu_zero_dim
+                return
+
+            # mismatching devices !
+            # if current tensor is cpu 0 dim, defer to existing device
+            if t_is_cpu_zero_dim:
+                return
+
+            # current device is from cpu 0 dim tensor, overwrite
+            if is_cpu_zero_dim:
+                common_device = t.device
+                is_cpu_zero_dim = t_is_cpu_zero_dim
+                return
+
+            # mismatching devices of non-zero dim tensors, throw
+            # This might be valid behavior and need to be explicitly modeled, e.g. reshape_as
+            raise Exception(
+                f"Unhandled FakeTensor Device Propagation for {func}, found two different devices {common_device}, {t.device}"
+            )
+
+        tree_map(merge_devices, args)
+        tree_map(merge_devices, kwargs)
+
+        assert common_device is not None, f"Could not find common device for {func}"
+
+        return common_device
+
+    __torch_function__ = torch._C._disabled_torch_function_impl
+
+
 # We keep one instantiation of `fake_tensor_converter` active
 # for the duration of `with torch_enable_mode(FakeTensorMode)`.
 # This allows accurate storage aliasing across invocation of
@@ -75,299 +251,12 @@
 # tensors alive during `FakeTensorMode`, there will no be no
 # new allocations of Tensors which have non-meta storage so
 # memory should not significantly incraese.
-fake_tensor_converter = None
-
-# if someone invokes `FakeTensorMode` multiple times, we should
-# only clear the fake tensor converter when all modes are done
-active_fake_tensor_modes = 0
-
-
-# Meta tensors give you the ability to run PyTorch code without having to
-# actually do computation through tensors allocated on a `meta` device.
-# Because the device is `meta`, meta tensors do not model device propagation.
-# FakeTensor extends MetaTensors to also carry an additional `fake_device`
-# which tracks devices that would have been used.
-
-def torch_dispatch_impl(cls_or_mode_instance, func, types, args, kwargs, run_function):
-    kwargs = kwargs if kwargs else {}
-
-    # This classes virtualizes .device() calls, need to short-circuit
-    # it insteead of calling device again or we would keep on recurring
-    if func == torch.ops.prim.device.default:
-        assert len(args) == 1 and isinstance(args[0], FakeTensor)
-        return args[0].fake_device
-
-    def wrap(e, device=None):
-        if isinstance(e, torch.Tensor) and not isinstance(e, FakeTensor):
-            if device:
-                return FakeTensor(e, device)
-            else:
-                return FakeTensor.from_tensor(e)
-        else:
-            return e
-
-    # if we are in the dispatch mode, we will enter this function even if the inputs
-    # are not FakeTensors. For now, throw if any non-Fake Tensor inputs
-    # and just support constructors. TODO: extend more broadly
-    if isinstance(cls, FakeTensorMode):
-        conversion_made = False
-
-        def check_non_fake_tensor(x):
-            nonlocal conversion_made
-            conversion_made = conversion_made or (isinstance(x, torch.Tensor) and not isinstance(x, FakeTensor))
-
-        tree_map(check_non_fake_tensor, args)
-        tree_map(check_non_fake_tensor, kwargs)
-
-        if conversion_made:
-            raise Exception(
-                "Invoking operators with non-Fake Tensor inputs in FakeTensorMode is not yet supported. "
-                f"Please convert all Tensors to FakeTensors first. Found in {func}"
-            )
-
-    # _to_copy fails when run with FakeTensors to cuda device
-    # TODO: debug
-    if func == torch.ops.aten._to_copy.default:
-        _, new_kwargs = normalize_function(
-            func, args=args, kwargs=kwargs, normalize_to_only_use_kwargs=True
-        )
-        out_device = new_kwargs.pop("device", new_kwargs["input"].device)
-        with no_dispatch():
-            input = new_kwargs.pop("input").to("meta")
-            return FakeTensor(
-                torch.ops.aten._to_copy(input, **new_kwargs), out_device
-            )
-
-    if _is_tensor_constructor(func):
-        assert func not in _non_kwarg_device_constructors
-        _, new_kwargs = normalize_function(
-            func, args=args, kwargs=kwargs, normalize_to_only_use_kwargs=True
-        )
-        # cpu is default device if none is specified
-        out_device = new_kwargs.pop("device", torch.device("cpu"))
-        new_kwargs["device"] = torch.device("meta")
-        r = run_function(func, types, (), new_kwargs)
-        return FakeTensor(r, out_device)
-
-    r = run_function(func, types, args, kwargs)
-
-    # TODO: handle non-kwarg devices
-    assert func not in _device_not_kwarg_ops, f"NYI: {func}"
-
-    # if device is specified, use that
-    if kwargs.get("device", None):
-        return tree_map(partial(wrap, device=kwargs["device"]), r)
-
-    # operators which copy size from another tensor do not
-    # also take device from the size tensor
-    # other size_as operators are not builtin operators
-    if func == aten.resize_as_.default:
-        _, new_kwargs = normalize_function(
-            func, args=args, kwargs=kwargs, normalize_to_only_use_kwargs=True
-        )
-        # device of the input is returned
-        return tree_map(partial(wrap, device=new_kwargs["input"].device), r)
-
-    common_device = FakeTensor._find_common_device(func, args, kwargs)
-
-    return tree_map(partial(wrap, device=common_device), r)
-
-
-class FakeTensor(torch.Tensor):
-    fake_device: torch.device
-
-    @staticmethod
-    def __new__(cls, elem, device):
-        return torch.Tensor._make_subclass(
-            cls, elem, elem.requires_grad, dispatch_device=True
-        )
-
-    def __init__(self, elem, device: Union[torch.device, str]):
-        # elem does not need to be recorded, because FakeTensor *is a* elem
-        assert elem.device.type == "meta"
-        device = device if isinstance(device, torch.device) else torch.device(device)
-        assert device.type != "meta"
-        self.fake_device = device
-
-    @staticmethod
-    def from_tensor(t):
-        existing_device = t.device
-        return FakeTensor(t.to(device="meta"), existing_device)
-
-    @staticmethod
-    def setup_mode():
-        global fake_tensor_converter
-        global active_fake_tensor_modes
-        assert (fake_tensor_converter is None) == (active_fake_tensor_modes == 0)
-        if active_fake_tensor_modes == 0:
-            fake_tensor_converter = FakeTensorConverter()
-        active_fake_tensor_modes += 1
-
-    @staticmethod
-    def cleanup_mode():
-        global fake_tensor_converter
-        global active_fake_tensor_modes
-        active_fake_tensor_modes -= 1
-        assert fake_tensor_converter is not None
-        if active_fake_tensor_modes == 0:
-            fake_tensor_converter = None
-
-    # TODO: resolve error in default __repr__
-    def __repr__(self):
-        return f"FakeTensor({self.fake_device})"
-
-    @classmethod
-    def __torch_dispatch__(cls, func, types, args=(), kwargs=None):
-<<<<<<< HEAD
-        kwargs = kwargs if kwargs else {}
-        converter = fake_tensor_converter if fake_tensor_converter is not None else FakeTensorConverter()
-
-        # This classes virtualizes .device() calls, need to short-circuit
-        # it insteead of calling device again or we would keep on recurring
-        if func == torch.ops.prim.device.default:
-            assert len(args) == 1 and isinstance(args[0], FakeTensor)
-            return args[0].fake_device
-
-        def wrap(e, device=None, converter_fn=converter):
-            converter_fn = converter_fn if converter_fn is not None else converter
-            if isinstance(e, torch.Tensor) and not isinstance(e, FakeTensor):
-                return converter(e, device)
-            else:
-                return e
-
-        # if we are in the dispatch mode, we will enter this function even if the inputs
-        # are not FakeTensors. For now, throw if any non-Fake Tensor inputs
-        # and just support constructors. TODO: extend more broadly
-        if cls == FakeTensorMode:
-            conversion_made = False
-
-            def check_non_fake_tensor(x):
-                nonlocal conversion_made
-                conversion_made = conversion_made or (isinstance(x, torch.Tensor) and not isinstance(x, FakeTensor))
-
-            tree_map(check_non_fake_tensor, args)
-            tree_map(check_non_fake_tensor, kwargs)
-
-            if conversion_made:
-                raise Exception(
-                    "Invoking operators with non-Fake Tensor inputs in FakeTensorMode is not yet supported. "
-                    f"Please convert all Tensors to FakeTensors first. Found in {func}"
-                )
-
-        # _to_copy fails when run with FakeTensors to cuda device
-        # TODO: debug
-        if func == torch.ops.aten._to_copy.default:
-            _, new_kwargs = normalize_function(
-                func, args=args, kwargs=kwargs, normalize_to_only_use_kwargs=True
-            )
-            out_device = new_kwargs.pop("device", new_kwargs["input"].device)
-            with no_dispatch():
-                input = new_kwargs.pop("input").to("meta")
-                return FakeTensor(
-                    torch.ops.aten._to_copy(input, **new_kwargs), out_device
-                )
-
-        if _is_tensor_constructor(func):
-            assert func not in _non_kwarg_device_constructors
-            _, new_kwargs = normalize_function(
-                func, args=args, kwargs=kwargs, normalize_to_only_use_kwargs=True
-            )
-            # cpu is default device if none is specified
-            out_device = new_kwargs.pop("device", torch.device("cpu"))
-            new_kwargs["device"] = torch.device("meta")
-            r = super().__torch_dispatch__(func, types, (), new_kwargs)
-            return converter(r, out_device)
-
-        r = super().__torch_dispatch__(func, types, args, kwargs)
-
-        # TODO: handle non-kwarg devices
-        assert func not in _device_not_kwarg_ops, f"NYI: {func}"
-
-        # if device is specified, use that
-        if kwargs.get("device", None):
-            return tree_map(partial(wrap, device=kwargs["device"]), r)
-
-        # operators which copy size from another tensor do not
-        # also take device from the size tensor
-        # other size_as operators are not builtin operators
-        if func == aten.resize_as_.default:
-            _, new_kwargs = normalize_function(
-                func, args=args, kwargs=kwargs, normalize_to_only_use_kwargs=True
-            )
-            # device of the input is returned
-            return tree_map(partial(wrap, device=new_kwargs["input"].device), r)
-
-        common_device = FakeTensor._find_common_device(func, args, kwargs)
-
-        return tree_map(partial(wrap, device=common_device), r)
-=======
-        def run_fn(func, types, args, kwargs):
-            return torch.Tensor.__torch_dispatch__(func, types, args, kwargs)
-        return torch_dispatch_impl(cls, func, types, args, kwargs, run_fn)
->>>>>>> b51a58c1
-
-    @staticmethod
-    def _find_common_device(func, args, kwargs):
-        # cpu - zero-dim tensors can be called in cuda kernels,
-        # so overwrite the common_device if it the only existing
-        # device comes from a cpu zero-dim tensor
-        common_device = None
-        is_cpu_zero_dim = None
-
-        def cpu_zero_dim(t):
-            return t.device.type == "cpu" and t.dim() == 0
-
-        def merge_devices(t):
-            nonlocal common_device
-            nonlocal is_cpu_zero_dim
-            if not isinstance(t, FakeTensor):
-                return
-
-            if common_device is None:
-                common_device = t.device
-                is_cpu_zero_dim = cpu_zero_dim(t)
-                return
-
-            t_is_cpu_zero_dim = cpu_zero_dim(t)
-            if t.device == common_device:
-                if is_cpu_zero_dim:
-                    is_cpu_zero_dim = t_is_cpu_zero_dim
-                return
-
-            # mismatching devices !
-            # if current tensor is cpu 0 dim, defer to existing device
-            if t_is_cpu_zero_dim:
-                return
-
-            # current device is from cpu 0 dim tensor, overwrite
-            if is_cpu_zero_dim:
-                common_device = t.device
-                is_cpu_zero_dim = t_is_cpu_zero_dim
-                return
-
-            # mismatching devices of non-zero dim tensors, throw
-            # This might be valid behavior and need to be explicitly modeled, e.g. reshape_as
-            raise Exception(
-                f"Unhandled FakeTensor Device Propagation for {func}, found two different devices {common_device}, {t.device}"
-            )
-
-        tree_map(merge_devices, args)
-        tree_map(merge_devices, kwargs)
-
-        assert common_device is not None, f"Could not find common device for {func}"
-
-        return common_device
-
-    __torch_function__ = torch._C._disabled_torch_function_impl
-
-<<<<<<< HEAD
-
-class FakeTensorMode(FakeTensor):
-    pass
-=======
+
 class FakeTensorMode(TorchDispatchMode):
+    def __init__(self):
+        self.fake_tensor_converter = FakeTensorConverter()
+
     def __torch_dispatch__(self, func, types, args=(), kwargs=None):
         def run_fn(func, types, args, kwargs):
             return func(*args, **kwargs)
-        return torch_dispatch_impl(self, func, types, args, kwargs, run_fn)
->>>>>>> b51a58c1
+        return torch_dispatch_impl(self, func, types, args, kwargs, run_fn)